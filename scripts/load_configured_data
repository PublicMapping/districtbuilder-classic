#!/bin/bash
set -e

if [[ -n "${DB_DEBUG}" ]]; then
    set -x
fi

GIT_COMMIT=${GIT_COMMIT:0:7}


function usage() {

    echo -n \
"Usage: $(basename "$0") [-h | --help ][-p | --production] [-c=/path/to/config | --config=/path/to/config]

Configure the application with demo data loaded from /data/districtbuilder_data.zip
"
}

function load_configured_data() {
    echo "Unzipping shapefile"
    docker-compose \
        exec -T django \
        unzip -o /data/districtbuilder_data.zip -d /data

    echo "Loading shapefiles into database"
    docker-compose \
        exec -T django ./manage.py setup "${configPath}" -g0 -g1 -g2

    echo "Nesting geolevels"
    docker-compose \
        exec -T django ./manage.py setup "${configPath}" -n0 -n1 -n2

    echo "Creating template plans"
    docker-compose \
        exec -T django ./manage.py setup "${configPath}" -t

    echo "Creating database views"
    docker-compose \
        exec -T django ./manage.py setup "${configPath}" --views

    echo "Configuring geoserver"
    docker-compose \
        exec -T django ./manage.py setup "${configPath}" -G

    echo "Creating translation files"
    docker-compose \
        exec -T django ./manage.py setup "${configPath}" -l
}

if [ "${BASH_SOURCE[0]}" = "${0}" ]
then
<<<<<<< HEAD
    configPath="config/config.xml"
    DATA_CONTAINERS=("postgres" "django")
    for FLAG in "${@}"
    do
        echo "Processing flag ${FLAG}"
        case "${FLAG}" in
            --help|-h)
                usage
                exit
                ;;
            --production|-p)
                # Make these environment variables available
                # to docker-compose in production.
                export COMPOSE_FILE="docker-compose.yml:docker-compose.production.yml"
                export GIT_COMMIT
                DATA_CONTAINERS=("django")
                ;;
            --config=*|-c=*)
                configPath="${FLAG#*=}"
                ;;
            *)
                echo "Flag ${FLAG} is invalid. Skipping..."
                ;;
        esac
    done

=======
    if [ "${1:-}" = "--help" ]
    then
        usage
    else
        configPath=${1:-config/config.xml}
        if [ "${1:-}" = "--production" ]
        then
          # Make these environment variables available
          # to docker-compose in production.
          export COMPOSE_FILE="docker-compose.yml:docker-compose.production.yml"
          export GIT_COMMIT

          DATA_CONTAINERS=("django")
        else
          DATA_CONTAINERS=("postgres" "django")
        fi
>>>>>>> 80714503
        docker-compose up -d "${DATA_CONTAINERS[@]}"
        load_configured_data
fi
<|MERGE_RESOLUTION|>--- conflicted
+++ resolved
@@ -25,11 +25,11 @@
 
     echo "Loading shapefiles into database"
     docker-compose \
-        exec -T django ./manage.py setup "${configPath}" -g0 -g1 -g2
+        exec -T django ./manage.py setup "${configPath}" -g0 -g1
 
     echo "Nesting geolevels"
     docker-compose \
-        exec -T django ./manage.py setup "${configPath}" -n0 -n1 -n2
+        exec -T django ./manage.py setup "${configPath}" -n0 -n1
 
     echo "Creating template plans"
     docker-compose \
@@ -50,7 +50,6 @@
 
 if [ "${BASH_SOURCE[0]}" = "${0}" ]
 then
-<<<<<<< HEAD
     configPath="config/config.xml"
     DATA_CONTAINERS=("postgres" "django")
     for FLAG in "${@}"
@@ -77,24 +76,6 @@
         esac
     done
 
-=======
-    if [ "${1:-}" = "--help" ]
-    then
-        usage
-    else
-        configPath=${1:-config/config.xml}
-        if [ "${1:-}" = "--production" ]
-        then
-          # Make these environment variables available
-          # to docker-compose in production.
-          export COMPOSE_FILE="docker-compose.yml:docker-compose.production.yml"
-          export GIT_COMMIT
-
-          DATA_CONTAINERS=("django")
-        else
-          DATA_CONTAINERS=("postgres" "django")
-        fi
->>>>>>> 80714503
         docker-compose up -d "${DATA_CONTAINERS[@]}"
         load_configured_data
-fi
+fi