# SOME DESCRIPTIVE TITLE.
# Copyright (C) YEAR THE PACKAGE'S COPYRIGHT HOLDER
# This file is distributed under the same license as the PACKAGE package.
# FIRST AUTHOR <EMAIL@ADDRESS>, YEAR.
# 
#, fuzzy
msgid ""
msgstr ""
"Project-Id-Version: PACKAGE VERSION\n"
"Report-Msgid-Bugs-To: \n"
<<<<<<< HEAD
"POT-Creation-Date: 2012-01-06 15:07-0500\n"
"PO-Revision-Date: 2012-01-06 15:07\n"
"Last-Translator: Admin User <dzwarg+admin@azavea.com>\n"
=======
"POT-Creation-Date: 2012-01-10 16:33-0500\n"
"PO-Revision-Date: 2011-11-30 16:49\n"
"Last-Translator: Admin User <ajennings+saigon@azavea.com>\n"
>>>>>>> 133130aa
"Language-Team: LANGUAGE <LL@li.org>\n"
"MIME-Version: 1.0\n"
"Content-Type: text/plain; charset=UTF-8\n"
"Content-Transfer-Encoding: 8bit\n"
"Language: \n"
"Plural-Forms: nplurals=2; plural=(n != 1);\n"
"X-Translated-Using: django-rosetta 0.6.2\n"

#: static-media/js/chooseplan.js:75 static-media/js/chooseplan.js.c:245
#, fuzzy
msgid "View Plan"
msgstr "Plan"

#: static-media/js/chooseplan.js:75 static-media/js/chooseplan.js.c:245
#: static-media/js/reaggregator.js:47
msgid "Start Drawing"
msgstr "Empezar a dibujar"

#: static-media/js/chooseplan.js:88
msgid ""
"Thanks! Your file has been uploaded, and your plan is being "
"constructed. When your plan is completely constructed, you will receive"
" an email from us."
msgstr ""
"Gracias! El archivo se ha subido, y su plan se está construyendo. "
"Cuando el plan esté completamente construido, usted recibirá un "
"mensaje de correo electrónico."

<<<<<<< HEAD
#: static-media/js/chooseplan.js:88
=======
#: redistricting/static/js/chooseplan.js:88
#: static-media/CACHE/js/82c39619d6f1.js:315 static-media/js/chooseplan.js:88
>>>>>>> 133130aa
msgid ""
"We're sorry! Your file was transferred to us, but there was a problem "
"converting it into a plan. Make sure the file is a zipped block "
"equivalency file, and please try again."
msgstr ""
"Lo sentimos! Su archivo fue transferido a nosotros, pero había un "
"problema para convertirlo en un plan. Asegúrese de que el archivo es "
"un archivo de bloque de equivalencia con cremallera, y vuelva a "
"intentarlo."

<<<<<<< HEAD
#: static-media/js/chooseplan.js:89
msgid "Uploaded"
msgstr "Subido"

#: static-media/js/chooseplan.js:130
msgid "Reaggregate"
msgstr "Reaggregate"

#: static-media/js/chooseplan.js:138 static-media/js/chooseplan.js.c:147
msgid "Choose a plan from the table first"
msgstr "Elija un plan de la primera tabla"

#: static-media/js/chooseplan.js:155
msgid "A name for the copied template is required"
msgstr "Un nombre para la plantilla de copiado se requiere"

#: static-media/js/chooseplan.js:167
msgid "Please provide a valid email address."
msgstr "Por favor ingrese su dirección de correo electrónico válida."

#: static-media/js/chooseplan.js:171
msgid "Please provide a zipped district index file."
msgstr "Por favor ingrese su distrito comprimido archivo de índice."

#: static-media/js/chooseplan.js:175
=======
#: redistricting/static/js/chooseplan.js:89
#: static-media/CACHE/js/82c39619d6f1.js:315 static-media/js/chooseplan.js:89
msgid "Uploaded"
msgstr "Subido"

#: redistricting/static/js/chooseplan.js:130
#: static-media/CACHE/js/82c39619d6f1.js:317 static-media/js/chooseplan.js:130
msgid "Reaggregate"
msgstr "Reaggregate"

#: redistricting/static/js/chooseplan.js:137
#: redistricting/static/js/chooseplan.js:145
#: static-media/CACHE/js/82c39619d6f1.js:318
#: static-media/CACHE/js/82c39619d6f1.js:320 static-media/js/chooseplan.js:137
#: static-media/js/chooseplan.js.py:145
msgid "Choose a plan from the table first"
msgstr "Elija un plan de la primera tabla"

#: redistricting/static/js/chooseplan.js:152
#: static-media/CACHE/js/82c39619d6f1.js:321 static-media/js/chooseplan.js:152
msgid "A name for the copied template is required"
msgstr "Un nombre para la plantilla de copiado se requiere"

#: redistricting/static/js/chooseplan.js:164
#: static-media/CACHE/js/82c39619d6f1.js:323 static-media/js/chooseplan.js:164
msgid "Please provide a valid email address."
msgstr "Por favor ingrese su dirección de correo electrónico válida."

#: redistricting/static/js/chooseplan.js:168
#: static-media/CACHE/js/82c39619d6f1.js:324 static-media/js/chooseplan.js:168
msgid "Please provide a zipped district index file."
msgstr "Por favor ingrese su distrito comprimido archivo de índice."

#: redistricting/static/js/chooseplan.js:172
#: static-media/CACHE/js/82c39619d6f1.js:325 static-media/js/chooseplan.js:172
>>>>>>> 133130aa
msgid "You must select a legislative body from the dropdown in the upload form"
msgstr ""
"Debe seleccionar un cuerpo legislativo en el menú desplegable en el "
"formulario de carga"

<<<<<<< HEAD
#: static-media/js/chooseplan.js:188
msgid "Creating New Plan..."
msgstr "Crear nuevo plan ..."

#: static-media/js/chooseplan.js:189
msgid "Please standby while creating new plan ..."
msgstr "Por favor, espera mientras se crea el nuevo plan ..."

#: static-media/js/chooseplan.js:235
=======
#: redistricting/static/js/chooseplan.js:185
#: static-media/CACHE/js/82c39619d6f1.js:327 static-media/js/chooseplan.js:185
msgid "Creating New Plan..."
msgstr "Crear nuevo plan ..."

#: redistricting/static/js/chooseplan.js:186
#: static-media/CACHE/js/82c39619d6f1.js:327 static-media/js/chooseplan.js:186
msgid "Please standby while creating new plan ..."
msgstr "Por favor, espera mientras se crea el nuevo plan ..."

#: redistricting/static/js/chooseplan.js:232
#: static-media/CACHE/js/82c39619d6f1.js:331 static-media/js/chooseplan.js:232
>>>>>>> 133130aa
#, fuzzy
msgid "Creation Error"
msgstr "Error de inicio de sesión"

<<<<<<< HEAD
#: static-media/js/chooseplan.js:238
msgid "Tip: "
msgstr "Consejo:"

#: static-media/js/chooseplan.js:239
msgid "Make sure the new plan's name is unique."
msgstr "Asegúrese de que el nombre del nuevo plan es único."

#: static-media/js/chooseplan.js:289
msgid "Needs reaggregation"
msgstr "Las necesidades de reagrupamiento"

#: static-media/js/chooseplan.js:291
msgid "Reaggregating"
msgstr "Reaggregating"

#: static-media/js/chooseplan.js:316 static-media/js/layerchooser.js:171
msgid "Plan Name"
msgstr "Nombre del Plan"

#: static-media/js/chooseplan.js:317 static-media/js/shareddistricts.js:141
msgid "Author"
msgstr "Autor"

#: static-media/js/chooseplan.js:318 static-media/js/shareddistricts.js:143
msgid "Description"
msgstr "Descripción"

#: static-media/js/chooseplan.js:319 static-media/js/shareddistricts.js:144
msgid "Shared"
msgstr "Compartido"

#: static-media/js/chooseplan.js:320 static-media/js/shareddistricts.js:145
msgid "Last Edited"
msgstr "Editado por última"

#: static-media/js/chooseplan.js:321
msgid "Delete"
msgstr "Borrar"

#: static-media/js/chooseplan.js:322 static-media/js/shareddistricts.js:146
msgid "Edit"
msgstr ""

#: static-media/js/chooseplan.js:323 static-media/js/shareddistricts.js:147
msgid "# Districts"
msgstr ""

#: static-media/js/chooseplan.js:324
msgid "State"
msgstr ""

#: static-media/js/chooseplan.js:360
=======
#: redistricting/static/js/chooseplan.js:235
#: static-media/CACHE/js/82c39619d6f1.js:331 static-media/js/chooseplan.js:235
msgid "Tip: "
msgstr "Consejo:"

#: redistricting/static/js/chooseplan.js:236
#: static-media/CACHE/js/82c39619d6f1.js:331 static-media/js/chooseplan.js:236
msgid "Make sure the new plan's name is unique."
msgstr "Asegúrese de que el nombre del nuevo plan es único."

#: redistricting/static/js/chooseplan.js:283
#: static-media/CACHE/js/82c39619d6f1.js:335 static-media/js/chooseplan.js:283
msgid "Needs reaggregation"
msgstr "Las necesidades de reagrupamiento"

#: redistricting/static/js/chooseplan.js:285
#: static-media/CACHE/js/82c39619d6f1.js:335 static-media/js/chooseplan.js:285
msgid "Reaggregating"
msgstr "Reaggregating"

#: redistricting/static/js/chooseplan.js:353
#: static-media/CACHE/js/82c39619d6f1.js:337 static-media/js/chooseplan.js:353
>>>>>>> 133130aa
msgid "Really delete plan: "
msgstr "Realmente borrar el plan:"

<<<<<<< HEAD
#: static-media/js/chooseplan.js:363
=======
#: redistricting/static/js/chooseplan.js:356
#: static-media/CACHE/js/82c39619d6f1.js:337 static-media/js/chooseplan.js:356
>>>>>>> 133130aa
msgid "Delete Plan"
msgstr "Borrar el Plan"

<<<<<<< HEAD
#: static-media/js/chooseplan.js:365 static-media/js/chooseplan.js.c:468
#: static-media/js/chooseplan.js:638
msgid "Yes"
msgstr "Sí"

#: static-media/js/chooseplan.js:369
msgid "Please wait. Deleting plan."
msgstr "Por favor espere. Eliminar del plan."

#: static-media/js/chooseplan.js:370
msgid "Deleting Plan"
msgstr "Plan de eliminación de"

#: static-media/js/chooseplan.js:385 static-media/js/chooseplan.js.c:394
msgid "Error Deleting Plan"
msgstr "Error al eliminar el Plan de"

#: static-media/js/chooseplan.js:395
=======
#: redistricting/static/js/chooseplan.js:358
#: static-media/CACHE/js/82c39619d6f1.js:337 static-media/js/chooseplan.js:358
msgid "Yes"
msgstr "Sí"

#: redistricting/static/js/chooseplan.js:362
#: static-media/CACHE/js/82c39619d6f1.js:337 static-media/js/chooseplan.js:362
msgid "Please wait while deleting plan."
msgstr "Por favor, espera mientras borra plan."

#: redistricting/static/js/chooseplan.js:363
#: static-media/CACHE/js/82c39619d6f1.js:337 static-media/js/chooseplan.js:363
msgid "Deleting Plan"
msgstr "Plan de eliminación de"

#: redistricting/static/js/chooseplan.js:378
#: redistricting/static/js/chooseplan.js:387
#: static-media/CACHE/js/82c39619d6f1.js:337 static-media/js/chooseplan.js:378
#: static-media/js/chooseplan.js.py:387
msgid "Error Deleting Plan"
msgstr "Error al eliminar el Plan de"

#: redistricting/static/js/chooseplan.js:388
#: static-media/CACHE/js/82c39619d6f1.js:337 static-media/js/chooseplan.js:388
>>>>>>> 133130aa
#, fuzzy
msgid "Please try again later."
msgstr "Error del servidor. Por favor, inténtelo de nuevo más tarde"

<<<<<<< HEAD
#: static-media/js/chooseplan.js:400 static-media/js/chooseplan.js.c:466
#: static-media/js/chooseplan.js:636 static-media/js/mapping.js:1332
=======
#: redistricting/static/js/chooseplan.js:393
#: redistricting/static/js/mapping.js:1270
#: static-media/CACHE/js/82c39619d6f1.js:191
#: static-media/CACHE/js/82c39619d6f1.js:337 static-media/js/chooseplan.js:393
#: static-media/js/mapping.js:1270
>>>>>>> 133130aa
#, fuzzy
msgid "No"
msgstr "Ahora"

<<<<<<< HEAD
#: static-media/js/chooseplan.js:409 static-media/js/chooseplan.js.c:541
#: static-media/js/chooseplan.js:564 static-media/js/chooseplan.js.c:567
#: static-media/js/chooseplan.js:575 static-media/js/chooseplan.js.c:581
#: static-media/js/layerchooser.js:190 static-media/js/shareddistricts.js:171
msgid "Search"
msgstr "Búsqueda"

#: static-media/js/chooseplan.js:409 static-media/js/layerchooser.js:190
#: static-media/js/shareddistricts.js:171
=======
#: redistricting/static/js/chooseplan.js:402
#: redistricting/static/js/layerchooser.js:184
#: redistricting/static/js/shareddistricts.js:170
#: static-media/CACHE/js/82c39619d6f1.js:337
#: static-media/CACHE/js/82c39619d6f1.js:360
#: static-media/CACHE/js/82c39619d6f1.js:431 static-media/js/chooseplan.js:402
#: static-media/js/layerchooser.js:184 static-media/js/shareddistricts.js:170
msgid "Search"
msgstr "Búsqueda"

#: redistricting/static/js/chooseplan.js:402
#: redistricting/static/js/layerchooser.js:184
#: redistricting/static/js/shareddistricts.js:170
#: static-media/CACHE/js/82c39619d6f1.js:337
#: static-media/CACHE/js/82c39619d6f1.js:360
#: static-media/CACHE/js/82c39619d6f1.js:431 static-media/js/chooseplan.js:402
#: static-media/js/layerchooser.js:184 static-media/js/shareddistricts.js:170
>>>>>>> 133130aa
#, fuzzy
msgid "Clear Search"
msgstr "Borrar todos"

<<<<<<< HEAD
#: static-media/js/chooseplan.js:494
msgid "Error Saving Details"
msgstr "Detalles de error de ahorro"

#: static-media/js/chooseplan.js:690
msgid "Upload Plan"
msgstr "Subir plan de"

#: static-media/js/chooseplan.js:719
msgid "Click the button to view the map as a guest"
msgstr "Haga clic en el botón para ver el mapa como un invitado"

#: static-media/js/districtfile.js:120
=======
#: redistricting/static/js/chooseplan.js:485
#: static-media/CACHE/js/82c39619d6f1.js:344 static-media/js/chooseplan.js:485
msgid "Error Saving Details"
msgstr "Detalles de error de ahorro"

#: redistricting/static/js/chooseplan.js:554
#: redistricting/static/js/chooseplan.js:562
#: redistricting/static/js/chooseplan.js:567
#: static-media/CACHE/js/82c39619d6f1.js:347 static-media/js/chooseplan.js:554
#: static-media/js/chooseplan.js.py:562 static-media/js/chooseplan.js:567
msgid " Search "
msgstr "Búsqueda"

#: redistricting/static/js/chooseplan.js:700
#: static-media/CACHE/js/82c39619d6f1.js:352 static-media/js/chooseplan.js:700
msgid "Click the button to view the map as a guest"
msgstr "Haga clic en el botón para ver el mapa como un invitado"

#: redistricting/static/js/districtfile.js:119
#: static-media/CACHE/js/82c39619d6f1.js:312
#: static-media/js/districtfile.js:119
>>>>>>> 133130aa
msgid "Download"
msgstr "Descargar"

<<<<<<< HEAD
#: static-media/js/districtfile.js:133
=======
#: redistricting/static/js/districtfile.js:132
#: static-media/CACHE/js/82c39619d6f1.js:312
#: static-media/js/districtfile.js:132
>>>>>>> 133130aa
msgid "Request File"
msgstr "Solicitud de archivo"

<<<<<<< HEAD
#: static-media/js/districtfile.js:162
=======
#: redistricting/static/js/districtfile.js:161
#: static-media/CACHE/js/82c39619d6f1.js:313
#: static-media/js/districtfile.js:161
>>>>>>> 133130aa
msgid "Please wait. File is being created on the server"
msgstr "Por favor espere. Archivo se crea en el servidor."

#: static-media/js/emailplan.js:42
msgid "Submit Final Plan to Contest"
msgstr ""

#: static-media/js/emailplan.js:99
msgid "Please wait. Emailing plan."
msgstr "Por favor espere. Enviando un correo electrónico plan."

#: static-media/js/emailplan.js:100 static-media/js/emailplan.js.c:112
#, fuzzy
msgid "Emailing Plan"
msgstr "Plan de eliminación de"

#: static-media/js/emailplan.js:113
msgid ""
"Your plan is in the process of being submitted. You will receive a "
"confirmation email once it has completed successfully. This may take a "
"few minutes."
msgstr ""

<<<<<<< HEAD
#: static-media/js/emailplan.js:116 static-media/js/mapping.js:496
#: static-media/js/mapping.js.c:1047 static-media/js/mapping.js:1090
#: static-media/js/mapping.js.c:1155 static-media/js/mapping.js:1167
#: static-media/js/mapping.js.c:1303 static-media/js/mapping.js:2963
=======
#: redistricting/static/js/emailplan.js:110
#: redistricting/static/js/mapping.js:1034
#: redistricting/static/js/mapping.js:1098
#: redistricting/static/js/mapping.js:1110
#: redistricting/static/js/mapping.js:1241
#: static-media/CACHE/js/82c39619d6f1.js:175
#: static-media/CACHE/js/82c39619d6f1.js:182
#: static-media/CACHE/js/82c39619d6f1.js:190 static-media/js/emailplan.js:110
#: static-media/js/mapping.js:1034 static-media/js/mapping.js.py:1098
#: static-media/js/mapping.js:1110 static-media/js/mapping.js.py:1241
>>>>>>> 133130aa
msgid "OK"
msgstr "OK"

#: static-media/js/emailplan.js:123 static-media/js/emailplan.js.c:132
#, fuzzy
msgid "Error Emailing Plan"
msgstr "Error al eliminar el Plan de"

#: static-media/js/emailplan.js:133
#, fuzzy
msgid "Please try again later"
msgstr "Error del servidor. Por favor, inténtelo de nuevo más tarde"

<<<<<<< HEAD
=======
#: redistricting/static/js/layerchooser.js:59
#: static-media/CACHE/js/82c39619d6f1.js:429
>>>>>>> 133130aa
#: static-media/js/layerchooser.js:59
msgid "Choose Map Layers"
msgstr "Elija Capas Mapa"

<<<<<<< HEAD
#: static-media/js/layerchooser.js:170
msgid "User Name"
msgstr ""

#: static-media/js/mapping.js:108
msgid " Name"
msgstr "Nombre"

#: static-media/js/mapping.js:120
msgid "Demographic "
msgstr ""

#: static-media/js/mapping.js:384
msgid "Satellite"
msgstr ""

#: static-media/js/mapping.js:385
msgid "Hybrid"
msgstr ""

#: static-media/js/mapping.js:386
msgid "Road"
msgstr ""

#: static-media/js/mapping.js:437
msgid "Map Transparency"
msgstr ""

#: static-media/js/mapping.js:455
#, fuzzy
msgid "Please wait. Fixing unassigned blocks. This may take a couple minutes."
=======
#: redistricting/static/js/layerchooser.js:164
#: static-media/CACHE/js/82c39619d6f1.js:431
#: static-media/js/layerchooser.js:164
msgid "User Name"
msgstr ""

#: redistricting/static/js/layerchooser.js:165
#: static-media/CACHE/js/82c39619d6f1.js:431
#: static-media/js/layerchooser.js:165
msgid "Plan Name"
msgstr ""

#: redistricting/static/js/mapping.js:108
#: static-media/CACHE/js/82c39619d6f1.js:127 static-media/js/mapping.js:108
msgid " Name"
msgstr ""

#: redistricting/static/js/mapping.js:120
#: static-media/CACHE/js/82c39619d6f1.js:128 static-media/js/mapping.js:120
msgid "Demographic "
msgstr ""

#: redistricting/static/js/mapping.js:411
#: static-media/CACHE/js/82c39619d6f1.js:148 static-media/js/mapping.js:411
msgid "Map Transparency"
msgstr ""

#: redistricting/static/js/mapping.js:425
#: static-media/CACHE/js/82c39619d6f1.js:148 static-media/js/mapping.js:425
msgid "Please wait while fixing unassigned. This may take a couple minutes."
>>>>>>> 133130aa
msgstr ""
"Por favor espere. La fijación de los bloques no asignados. Esto puede "
"tomar un par de minutos."

<<<<<<< HEAD
#: static-media/js/mapping.js:458
msgid "Fixing Unassigned"
msgstr ""

#: static-media/js/mapping.js:478
#, fuzzy
msgid "Success"
msgstr "Éxito!"

#: static-media/js/mapping.js:478 static-media/js/mapping.js.c:485
#: static-media/js/mapping.js:539 static-media/js/mapping.js.c:546
#: static-media/js/mapping.js:1098 static-media/js/register.js:184
#: static-media/js/register.js.c:192 static-media/js/splitsreport.js:94
#: static-media/js/ui.js:222 static-media/js/ui.js.c:254
#: static-media/js/ui.js:490
msgid "Error"
msgstr "Error"

#: static-media/js/mapping.js:484
#, fuzzy
msgid "Error encountered while fixing unassigned"
msgstr "Ha encontrado un error al recuperar divide informe: "

#: static-media/js/mapping.js:500
msgid "No reference layer selected."
msgstr "No hay capa de referencia seleccionado."

#: static-media/js/mapping.js:501 static-media/js/splitsreport.js:106
#: static-media/js/statisticssets.js:338 static-media/js/statisticssets.js:347
#: static-media/js/statisticssets.js:386
msgid "Warning"
msgstr "Advertencia"

#: static-media/js/mapping.js:514
msgid "Please wait. Querying for splits."
msgstr "Por favor espere. Consulta de fracturas."

#: static-media/js/mapping.js:518
msgid "Finding Splits"
msgstr ""

#: static-media/js/mapping.js:533
msgid "This plan contains no splits."
msgstr ""

#: static-media/js/mapping.js:534
msgid "No Splits Found"
msgstr ""

#: static-media/js/mapping.js:538 static-media/js/mapping.js.c:545
#, fuzzy
msgid "Error encountered while querying for splits: "
msgstr "Ha encontrado un error al recuperar divide informe: "

#: static-media/js/mapping.js:1050
msgid "Please wait until your previous changes have been accepted."
msgstr "Por favor, espere hasta que los cambios anteriores se han aceptado"

#: static-media/js/mapping.js:1053
msgid "Busy"
msgstr ""

#: static-media/js/mapping.js:1095
msgid "No districts were updated"
msgstr ""

#: static-media/js/mapping.js:1158
msgid ""
"You cannot select that many features at once.\n"
"\n"
"Consider drawing a smaller area with the selection tool."
msgstr ""

#: static-media/js/mapping.js:1161 static-media/js/mapping.js.c:1173
#: static-media/js/mapping.js:1321 static-media/js/multimember.js:200
#: static-media/js/multimember.js.c:206 static-media/js/reaggregator.js:185
#: static-media/js/shareddistricts.js:372
#: static-media/js/shareddistricts.js:379
msgid "Sorry"
msgstr ""

#: static-media/js/mapping.js:1170
=======
#: redistricting/static/js/mapping.js:428
#: static-media/CACHE/js/82c39619d6f1.js:148 static-media/js/mapping.js:428
msgid "Fixing Unassigned"
msgstr ""

#: redistricting/static/js/mapping.js:1039
#: static-media/CACHE/js/82c39619d6f1.js:175 static-media/js/mapping.js:1039
msgid "No districts were updated"
msgstr ""

#: redistricting/static/js/mapping.js:1042
#: redistricting/static/js/splitsreport.js:93
#: static-media/CACHE/js/82c39619d6f1.js:97
#: static-media/CACHE/js/82c39619d6f1.js:107
#: static-media/CACHE/js/82c39619d6f1.js:175
#: static-media/CACHE/js/82c39619d6f1.js:391
#: static-media/CACHE/js/82c39619d6f1.js:414 static-media/js/mapping.js:1042
#: static-media/js/register.js:182 static-media/js/register.js.py:190
#: static-media/js/splitsreport.js:93 static-media/js/ui.js:211
#: static-media/js/ui.js.py:241 static-media/js/ui.js:457
#: static/js/register.js:182 static/js/register.js.py:190 static/js/ui.js:211
#: static/js/ui.js.py:241 static/js/ui.js.py:457
msgid "Error"
msgstr "Error"

#: redistricting/static/js/mapping.js:1101
#: static-media/CACHE/js/82c39619d6f1.js:182 static-media/js/mapping.js:1101
msgid ""
"You cannot select that many features at once.\\n\\nConsider drawing a "
"smaller area with the selection tool."
msgstr ""

#: redistricting/static/js/mapping.js:1104
#: redistricting/static/js/mapping.js:1116
#: redistricting/static/js/mapping.js:1259
#: redistricting/static/js/multimember.js:187
#: redistricting/static/js/multimember.js:193
#: redistricting/static/js/reaggregator.js:169
#: redistricting/static/js/shareddistricts.js:367
#: redistricting/static/js/shareddistricts.js:374
#: static-media/CACHE/js/82c39619d6f1.js:182
#: static-media/CACHE/js/82c39619d6f1.js:190
#: static-media/CACHE/js/82c39619d6f1.js:358
#: static-media/CACHE/js/82c39619d6f1.js:365
#: static-media/CACHE/js/82c39619d6f1.js:450 static-media/js/mapping.js:1104
#: static-media/js/mapping.js.py:1116 static-media/js/mapping.js:1259
#: static-media/js/multimember.js:187 static-media/js/multimember.js.py:193
#: static-media/js/reaggregator.js:169 static-media/js/shareddistricts.js:367
#: static-media/js/shareddistricts.js:374
msgid "Sorry"
msgstr ""

#: redistricting/static/js/mapping.js:1113
#: static-media/CACHE/js/82c39619d6f1.js:182 static-media/js/mapping.js:1113
>>>>>>> 133130aa
msgid ""
"You cannot select any more features.\n"
"\n"
"Consider assigning your current selection to a district first."
msgstr ""

<<<<<<< HEAD
#: static-media/js/mapping.js:1322
msgid "Unable to combine districts: "
msgstr ""

#: static-media/js/mapping.js:1336
=======
#: redistricting/static/js/mapping.js:1260
#: static-media/CACHE/js/82c39619d6f1.js:190 static-media/js/mapping.js:1260
msgid "Unable to combine districts: "
msgstr ""

#: redistricting/static/js/mapping.js:1274
#: static-media/CACHE/js/82c39619d6f1.js:191 static-media/js/mapping.js:1274
>>>>>>> 133130aa
msgid "Would you like to unassign the geography in "
msgstr ""

#: static-media/js/mapping.js:1419
msgid "Sorry, your information could not be saved. Please try again later."
msgstr ""
"Lo sentimos, su información no se pudo guardar. Por favor, inténtelo "
"de nuevo más tarde."

#: static-media/js/mapping.js:1937
msgid "Select One"
msgstr ""

<<<<<<< HEAD
#: static-media/js/mapping.js:1938 static-media/js/mapping.js.c:1952
msgid "Unassigned"
msgstr ""

#: static-media/js/mapping.js:1961 static-media/js/mapping.js.c:2982
msgid "New "
msgstr ""

#: static-media/js/mapping.js:2521 static-media/js/mapping.js.c:2707
msgid "Contiguity"
msgstr ""

#: static-media/js/mapping.js:2525 static-media/js/mapping.js.c:2710
msgid "Compactness"
msgstr ""

#: static-media/js/mapping.js:2529 static-media/js/mapping.js.c:2713
=======
#: redistricting/static/js/mapping.js:1856
#: redistricting/static/js/mapping.js:1869
#: static-media/CACHE/js/82c39619d6f1.js:239 static-media/js/mapping.js:1856
#: static-media/js/mapping.js.py:1869
msgid "Unassigned"
msgstr ""

#: redistricting/static/js/mapping.js:1878
#: static-media/CACHE/js/82c39619d6f1.js:240 static-media/js/mapping.js:1878
msgid "New "
msgstr ""

#: redistricting/static/js/mapping.js:2419
#: static-media/CACHE/js/82c39619d6f1.js:265 static-media/js/mapping.js:2419
msgid "Contiguity"
msgstr ""

#: redistricting/static/js/mapping.js:2423
#: static-media/CACHE/js/82c39619d6f1.js:266 static-media/js/mapping.js:2423
msgid "Compactness"
msgstr ""

#: redistricting/static/js/mapping.js:2427
#: static-media/CACHE/js/82c39619d6f1.js:267 static-media/js/mapping.js:2427
>>>>>>> 133130aa
msgid "None"
msgstr "Nada"

#: static-media/js/mapping.js:2601
msgid "Boundary"
msgstr ""

#: static-media/js/mapping.js:2607
msgid "Noncontiguous"
msgstr ""

#: static-media/js/mapping.js:2609
msgid "Contiguous"
msgstr ""

#: static-media/js/mapping.js:2615
msgid "Very Compact"
msgstr ""

#: static-media/js/mapping.js:2617
msgid "Average"
msgstr ""

#: static-media/js/mapping.js:2619
msgid "Hardly Compact"
msgstr ""

#: static-media/js/mapping.js:2625
msgid "Far Over Target"
msgstr ""

#: static-media/js/mapping.js:2627
msgid "Over Target"
msgstr ""

#: static-media/js/mapping.js:2629
msgid "Within Target"
msgstr ""

#: static-media/js/mapping.js:2631
msgid "Under Target"
msgstr ""

#: static-media/js/mapping.js:2633
msgid "Far Under Target"
msgstr ""

#: static-media/js/mapping.js:2959
msgid "Please select a name for the %(bml)s"
msgstr "Por favor, seleccione un nombre para el %(bml)s"

#: static-media/js/mapping.js:2972
msgid "Cancel"
msgstr "Cancelar"

#: static-media/js/mapping.js:2989
msgid "Community Label"
msgstr ""

<<<<<<< HEAD
#: static-media/js/mapping.js:2990
msgid "Community Type"
msgstr ""

#: static-media/js/multimember.js:59
msgid "Set Multi-Member Districts"
msgstr ""

#: static-media/js/multimember.js:201
msgid "Unable to assign representatives:"
msgstr ""

#: static-media/js/multimember.js:207
msgid "Unable to assign representatives"
msgstr ""

#: static-media/js/multimember.js:252
=======
#: redistricting/static/js/multimember.js:59
#: static-media/CACHE/js/82c39619d6f1.js:443 static-media/js/multimember.js:59
msgid "Set Multi-Member Districts"
msgstr ""

#: redistricting/static/js/multimember.js:188
#: static-media/CACHE/js/82c39619d6f1.js:450
#: static-media/js/multimember.js:188
msgid "Unable to assign representatives:"
msgstr ""

#: redistricting/static/js/multimember.js:194
#: static-media/CACHE/js/82c39619d6f1.js:450
#: static-media/js/multimember.js:194
msgid "Unable to assign representatives"
msgstr ""

#: redistricting/static/js/multimember.js:234
#: static-media/CACHE/js/82c39619d6f1.js:450
#: static-media/js/multimember.js:234
>>>>>>> 133130aa
msgid "District"
msgstr "Distrito"

<<<<<<< HEAD
#: static-media/js/multimember.js:252
=======
#: redistricting/static/js/multimember.js:234
#: static-media/CACHE/js/82c39619d6f1.js:450
#: static-media/js/multimember.js:234
>>>>>>> 133130aa
msgid "District ID"
msgstr "Distrito ID"

<<<<<<< HEAD
#: static-media/js/multimember.js:252
msgid "# Members"
msgstr ""

#: static-media/js/reaggregator.js:133
=======
#: redistricting/static/js/multimember.js:234
#: static-media/CACHE/js/82c39619d6f1.js:450
#: static-media/js/multimember.js:234
msgid "# Members"
msgstr ""

#: redistricting/static/js/reaggregator.js:117
#: static-media/CACHE/js/82c39619d6f1.js:357
#: static-media/js/reaggregator.js:117
>>>>>>> 133130aa
msgid ""
"Data in the system has changed. This plan needs to be reaggregated "
"before it can be used. Click the button to begin reaggregation. This "
"will run in the background, and the status will be updated when "
"completed. Feel free to use the rest of the system in the meantime."
msgstr ""

<<<<<<< HEAD
#: static-media/js/reaggregator.js:139
=======
#: redistricting/static/js/reaggregator.js:123
#: static-media/CACHE/js/82c39619d6f1.js:357
#: static-media/js/reaggregator.js:123
>>>>>>> 133130aa
msgid ""
"Data in the system has changed. The owner of this plan needs to "
"reaggregate it before it can be used. The status of the plan will be "
"updated when reaggregation has completed."
msgstr ""

<<<<<<< HEAD
#: static-media/js/reaggregator.js:148
=======
#: redistricting/static/js/reaggregator.js:132
#: static-media/CACHE/js/82c39619d6f1.js:358
#: static-media/js/reaggregator.js:132
>>>>>>> 133130aa
msgid ""
"Data in the system has changed, and this plan is currently "
"reaggregating to reflect these changes. The plan will not be available "
"until reaggregation has completed."
msgstr ""

<<<<<<< HEAD
#: static-media/js/reaggregator.js:159
msgid "Unknown state"
msgstr ""

#: static-media/js/reaggregator.js:186
=======
#: redistricting/static/js/reaggregator.js:143
#: static-media/CACHE/js/82c39619d6f1.js:358
#: static-media/js/reaggregator.js:143
msgid "Unknown state"
msgstr ""

#: redistricting/static/js/reaggregator.js:170
#: static-media/CACHE/js/82c39619d6f1.js:358
#: static-media/js/reaggregator.js:170
>>>>>>> 133130aa
#, fuzzy
msgid "Error reaggregating plan"
msgstr "Error al eliminar el Plan de"

<<<<<<< HEAD
#: static-media/js/register.js:39
msgid "Terms of Use"
msgstr "Términos de Uso"

#: static-media/js/register.js:40
msgid "Forgot Password"
msgstr "Olvidó Su Contraseña"

#: static-media/js/register.js:41
msgid "Duplicate Session"
msgstr "Duplicado de sesión"

#: static-media/js/register.js:42
msgid "Maximum Users Exceeded"
msgstr "Los usuarios ha superado el máximo"

#: static-media/js/register.js:49
msgid ""
"Sorry, registration is not available at this time.  Please try logging "
"in anonymously or coming back later"
msgstr ""
"Lo sentimos, el registro no está disponible en este momento. Intenta "
"acceder de forma anónima o regresar más tarde"

#: static-media/js/register.js:51
msgid "Signup Unavailable"
msgstr "Registro no está disponible"

#: static-media/js/register.js:165
msgid "You've been registered for the public mapping project."
msgstr "Usted ha sido registrado para el proyecto de mapeo público."

#: static-media/js/register.js:168
msgid "Success!"
msgstr "Éxito!"

#: static-media/js/register.js:170
msgid "Start Mapping"
msgstr "Inicio Cartografía"

#: static-media/js/register.js:183
msgid "User Name already exists. Please choose another one."
msgstr "Nombre de usuario ya existe. Por favor elija otro."

#: static-media/js/register.js:191
msgid ""
"Email already exists. Enter another one, or use the password retrieval "
"form"
msgstr ""
"Correo electrónico ya existe. Entrar en otro, o utilizar el formulario"
" de recuperación de contraseña"

#: static-media/js/register.js:229
msgid "Please Wait..."
msgstr "Por favor espere."

#: static-media/js/register.js:299
msgid "You entered an incorrect user name or password"
msgstr "Ha introducido un nombre de usuario o contraseña incorrectos"

#: static-media/js/register.js:303
msgid "Login Error"
msgstr "Error de inicio de sesión"

#: static-media/js/register.js:352
msgid "Logged Off"
msgstr "Sesión de usuario"

#: static-media/js/register.js:353
msgid ""
"You have been logged off by another browser. This happens sometimes if "
"you attempt to access the application from two different locations."
msgstr ""
"Usted ha sido desconectado por otro navegador. Esto ocurre a veces si "
"se intenta acceder a la aplicación de dos lugares diferentes."

#: static-media/js/register.js:354
msgid "Please log in again"
msgstr "Por favor, acceda de nuevo"

#: static-media/js/reports.js:148
msgid "Please select one or more reports to be generated."
msgstr ""

#: static-media/js/reports.js:156
msgid "Generating Report"
msgstr ""

#: static-media/js/reports.js:157
msgid "You may use the rest of the application while the report is building."
msgstr ""

#: static-media/js/reports.js:158
msgid "A preview of your report will appear in this space when it is ready."
msgstr ""

#: static-media/js/reports.js:177
=======
#: redistricting/static/js/reports.js:145
#: static-media/CACHE/js/82c39619d6f1.js:370 static-media/js/reports.js:145
msgid "Please select one or more reports to be generated."
msgstr ""

#: redistricting/static/js/reports.js:153
#: static-media/CACHE/js/82c39619d6f1.js:371 static-media/js/reports.js:153
msgid "Generating Report"
msgstr ""

#: redistricting/static/js/reports.js:154
#: static-media/CACHE/js/82c39619d6f1.js:371 static-media/js/reports.js:154
msgid "You may use the rest of the application while the report is building."
msgstr ""

#: redistricting/static/js/reports.js:155
#: static-media/CACHE/js/82c39619d6f1.js:371 static-media/js/reports.js:155
msgid "A preview of your report will appear in this space when it is ready."
msgstr ""

#: redistricting/static/js/reports.js:174
#: static-media/CACHE/js/82c39619d6f1.js:372 static-media/js/reports.js:174
>>>>>>> 133130aa
#, fuzzy
msgid "Report Error"
msgstr "Error de inicio de sesión"

<<<<<<< HEAD
#: static-media/js/reports.js:178
msgid "Sorry, this report cannot be previewed."
msgstr ""

#: static-media/js/reports.js:209
=======
#: redistricting/static/js/reports.js:175
#: static-media/CACHE/js/82c39619d6f1.js:372 static-media/js/reports.js:175
msgid "Sorry, this report cannot be previewed."
msgstr ""

#: redistricting/static/js/reports.js:206
#: static-media/CACHE/js/82c39619d6f1.js:374 static-media/js/reports.js:206
>>>>>>> 133130aa
#, fuzzy
msgid "Connection Failed"
msgstr "Error de validación"

<<<<<<< HEAD
#: static-media/js/reports.js:210
=======
#: redistricting/static/js/reports.js:207
#: static-media/CACHE/js/82c39619d6f1.js:374 static-media/js/reports.js:207
>>>>>>> 133130aa
msgid ""
"There was a problem checking your report status. You can resume "
"checking by clicking on the \"Create and Preview Report\" button."
msgstr ""

<<<<<<< HEAD
#: static-media/js/reports.js:364
msgid "Open report in a new window"
msgstr ""

=======
#: redistricting/static/js/reports.js:356
#: static-media/CACHE/js/82c39619d6f1.js:377 static-media/js/reports.js:356
msgid "Open report in a new window"
msgstr ""

#: redistricting/static/js/shareddistricts.js:60
#: static-media/CACHE/js/82c39619d6f1.js:360
>>>>>>> 133130aa
#: static-media/js/shareddistricts.js:60
msgid "Copy and Paste %(bodyMembersCap)s"
msgstr ""

<<<<<<< HEAD
#: static-media/js/shareddistricts.js:142
msgid "Plan"
msgstr "Plan"

#: static-media/js/shareddistricts.js:199
msgid "%(bodyMemberLongCap)s Name"
msgstr ""

#: static-media/js/shareddistricts.js:298
=======
#: redistricting/static/js/shareddistricts.js:140
#: static-media/CACHE/js/82c39619d6f1.js:360
#: static-media/js/shareddistricts.js:140
msgid "Author"
msgstr ""

#: redistricting/static/js/shareddistricts.js:141
#: static-media/CACHE/js/82c39619d6f1.js:360
#: static-media/js/shareddistricts.js:141
msgid "Plan"
msgstr ""

#: redistricting/static/js/shareddistricts.js:142
#: static-media/CACHE/js/82c39619d6f1.js:360
#: static-media/js/shareddistricts.js:142
msgid "Description"
msgstr ""

#: redistricting/static/js/shareddistricts.js:143
#: static-media/CACHE/js/82c39619d6f1.js:360
#: static-media/js/shareddistricts.js:143
msgid "Shared"
msgstr ""

#: redistricting/static/js/shareddistricts.js:144
#: static-media/CACHE/js/82c39619d6f1.js:360
#: static-media/js/shareddistricts.js:144
msgid "Last Edited"
msgstr ""

#: redistricting/static/js/shareddistricts.js:145
#: static-media/CACHE/js/82c39619d6f1.js:360
#: static-media/js/shareddistricts.js:145
msgid "Edit"
msgstr ""

#: redistricting/static/js/shareddistricts.js:146
#: static-media/CACHE/js/82c39619d6f1.js:360
#: static-media/js/shareddistricts.js:146
msgid "# Districts"
msgstr ""

#: redistricting/static/js/shareddistricts.js:198
#: static-media/CACHE/js/82c39619d6f1.js:360
#: static-media/js/shareddistricts.js:198
msgid "%(bodyMemberLongCap)s Name"
msgstr ""

#: redistricting/static/js/shareddistricts.js:297
#: static-media/CACHE/js/82c39619d6f1.js:360
#: static-media/js/shareddistricts.js:297
>>>>>>> 133130aa
msgid "Maximum %(bodyMembers)s Reached"
msgstr "%(bodyMembers)s máxima alcanzada"

<<<<<<< HEAD
#: static-media/js/shareddistricts.js:299
=======
#: redistricting/static/js/shareddistricts.js:298
#: static-media/CACHE/js/82c39619d6f1.js:360
#: static-media/js/shareddistricts.js:298
>>>>>>> 133130aa
msgid ""
"Your plan is at maximum capacity. Please delete a %(bodyMemberLong)s to"
" enable pasting."
msgstr ""
"Su plan es a su máxima capacidad. Por favor, elimine una "
"%(bodyMemberLong)s para permitir pegar."

<<<<<<< HEAD
#: static-media/js/shareddistricts.js:309
msgid "2. Remove %(num_available_districts)s before submitting"
msgstr ""

#: static-media/js/shareddistricts.js:313
msgid "2. Check your selections"
msgstr ""

#: static-media/js/shareddistricts.js:318
msgid "2. Select a %(bodyMemberLong)s to copy"
msgstr ""

#: static-media/js/shareddistricts.js:322
msgid "2. Select a %(bodyMemberLong)s"
msgstr ""

#: static-media/js/shareddistricts.js:329
msgid "2. Select up to %(available_districts)s %(bodyMembers)s to copy"
msgstr ""

#: static-media/js/shareddistricts.js:336
msgid "2. Select %(bodyMembers)s"
msgstr ""

#: static-media/js/shareddistricts.js:373
#: static-media/js/shareddistricts.js:380
msgid "Unable to paste %(bodyMembers)s"
msgstr ""

=======
#: redistricting/static/js/shareddistricts.js:306
#: static-media/CACHE/js/82c39619d6f1.js:360
#: static-media/js/shareddistricts.js:306
msgid "2. Remove %(num_available_districts)s before submitting"
msgstr ""

#: redistricting/static/js/shareddistricts.js:310
#: static-media/CACHE/js/82c39619d6f1.js:360
#: static-media/js/shareddistricts.js:310
msgid "2. Check your selections"
msgstr ""

#: redistricting/static/js/shareddistricts.js:315
#: static-media/CACHE/js/82c39619d6f1.js:360
#: static-media/js/shareddistricts.js:315
msgid "2. Select a %(bodyMemberLong)s to copy"
msgstr ""

#: redistricting/static/js/shareddistricts.js:319
#: static-media/CACHE/js/82c39619d6f1.js:361
#: static-media/js/shareddistricts.js:319
msgid "2. Select a %(bodyMemberLong)s"
msgstr ""

#: redistricting/static/js/shareddistricts.js:326
#: static-media/CACHE/js/82c39619d6f1.js:362
#: static-media/js/shareddistricts.js:326
msgid "2. Select up to %(available_districts)s %(bodyMembers)s to copy"
msgstr ""

#: redistricting/static/js/shareddistricts.js:333
#: static-media/CACHE/js/82c39619d6f1.js:363
#: static-media/js/shareddistricts.js:333
msgid "2. Select %(bodyMembers)s"
msgstr ""

#: redistricting/static/js/shareddistricts.js:368
#: redistricting/static/js/shareddistricts.js:375
#: static-media/CACHE/js/82c39619d6f1.js:365
#: static-media/js/shareddistricts.js:368
#: static-media/js/shareddistricts.js:375
msgid "Unable to paste %(bodyMembers)s"
msgstr ""

#: redistricting/static/js/splitsreport.js:51
#: static-media/CACHE/js/82c39619d6f1.js:414
>>>>>>> 133130aa
#: static-media/js/splitsreport.js:51
msgid "Splits Report"
msgstr "Divide Informe"

<<<<<<< HEAD
#: static-media/js/splitsreport.js:69
msgid "Please wait. Retrieving splits report."
msgstr "Por favor espere. Recuperar divide informe."

#: static-media/js/splitsreport.js:72
msgid "Retrieving Splits Report"
msgstr "Recuperación de Informe"

#: static-media/js/splitsreport.js:93
msgid "Error encountered while retrieving splits report: "
msgstr "Ha encontrado un error al recuperar divide informe: "

#: static-media/js/splitsreport.js:105
msgid "Please select either 1, 2, or 3 layers for comparison."
msgstr "Por favor, seleccionar 1,2 o 3 capas para la comparación."

#: static-media/js/statisticssets.js:165
=======
#: redistricting/static/js/splitsreport.js:68
#: static-media/CACHE/js/82c39619d6f1.js:414
#: static-media/js/splitsreport.js:68
msgid "Please wait while retrieving splits report."
msgstr "Por favor, espere mientras se recuperaban divide informe."

#: redistricting/static/js/splitsreport.js:71
#: static-media/CACHE/js/82c39619d6f1.js:414
#: static-media/js/splitsreport.js:71
msgid "Retrieving Splits Report"
msgstr "Recuperación de Informe"

#: redistricting/static/js/splitsreport.js:92
#: static-media/CACHE/js/82c39619d6f1.js:414
#: static-media/js/splitsreport.js:92
msgid "Error encountered while retrieving splits report: "
msgstr "Ha encontrado un error al recuperar divide informe: "

#: redistricting/static/js/splitsreport.js:104
#: static-media/CACHE/js/82c39619d6f1.js:414
#: static-media/js/splitsreport.js:104
msgid "Please select either 1, 2, or 3 layers for comparison."
msgstr "Por favor, seleccionar 1,2 o 3 capas para la comparación."

#: redistricting/static/js/splitsreport.js:105
#: redistricting/static/js/statisticssets.js:337
#: redistricting/static/js/statisticssets.js:346
#: redistricting/static/js/statisticssets.js:385
#: static-media/CACHE/js/82c39619d6f1.js:408
#: static-media/CACHE/js/82c39619d6f1.js:409
#: static-media/CACHE/js/82c39619d6f1.js:411
#: static-media/CACHE/js/82c39619d6f1.js:414
#: static-media/js/splitsreport.js:105 static-media/js/statisticssets.js:337
#: static-media/js/statisticssets.js:346 static-media/js/statisticssets.js:385
msgid "Warning"
msgstr "Advertencia"

#: redistricting/static/js/statisticssets.js:164
#: static-media/CACHE/js/82c39619d6f1.js:402
#: static-media/js/statisticssets.js:164
>>>>>>> 133130aa
msgid "Loading Statistics..."
msgstr "Estadísticas de carga..."

<<<<<<< HEAD
#: static-media/js/statisticssets.js:337
msgid "Please select 3 or fewer statistics."
msgstr "Por favor, seleccione 3 o menos las estadísticas."

#: static-media/js/statisticssets.js:346
msgid "Please name your statistics set."
msgstr "Por favor el nombre de su conjunto de estadísticas"

#: static-media/js/statisticssets.js:392
=======
#: redistricting/static/js/statisticssets.js:336
#: static-media/CACHE/js/82c39619d6f1.js:408
#: static-media/js/statisticssets.js:336
msgid "Please select 3 or fewer statistics."
msgstr "Por favor, seleccione 3 o menos las estadísticas."

#: redistricting/static/js/statisticssets.js:345
#: static-media/CACHE/js/82c39619d6f1.js:409
#: static-media/js/statisticssets.js:345
msgid "Please name your statistics set."
msgstr "Por favor el nombre de su conjunto de estadísticas"

#: redistricting/static/js/statisticssets.js:391
#: static-media/CACHE/js/82c39619d6f1.js:412
#: static-media/js/statisticssets.js:391
>>>>>>> 133130aa
msgid "Please select 1-3 statistics to save in the named set."
msgstr ""
"Por favor, seleccione les estadísticas de 1-3 para ahorrar en el "
"conjunto con nombre."

<<<<<<< HEAD
#: static-media/js/statisticssets.js:393
msgid "Incomplete"
msgstr "Incompleto"

#: static-media/js/ui.js:65
msgid "Coming Soon..."
msgstr "Muy pronto ..."
=======
#: redistricting/static/js/statisticssets.js:392
#: static-media/CACHE/js/82c39619d6f1.js:412
#: static-media/js/statisticssets.js:392
msgid "Incomplete"
msgstr "Incompleto"

#: static-media/CACHE/js/82c39619d6f1.js:91 static-media/js/ui.js:64
#: static/js/ui.js:64
msgid "Coming Soon..."
msgstr "Muy pronto ..."

#: static-media/CACHE/js/82c39619d6f1.js:97 static-media/js/ui.js:206
#: static-media/js/ui.js.py:234 static/js/ui.js:206 static/js/ui.js.py:234
msgid "Validation Failed"
msgstr "Error de validación"

#: static-media/CACHE/js/82c39619d6f1.js:97 static-media/js/ui.js:211
#: static-media/js/ui.js.py:242 static/js/ui.js:211 static/js/ui.js.py:242
msgid "Server error. Please try again later"
msgstr "Error del servidor. Por favor, inténtelo de nuevo más tarde"

#: static-media/CACHE/js/82c39619d6f1.js:97 static-media/js/ui.js:218
#: static/js/ui.js:218
msgid "Update Leaderboards<br/>with Working Plan"
msgstr "Líderes de actualización <br/> con el Plan de Trabajo"

#: static-media/CACHE/js/82c39619d6f1.js:98 static-media/js/ui.js:248
#: static/js/ui.js:248
msgid "Download Scores<br/>as CSV"
msgstr "Las puntuaciones de <br/> descarga  como CSV"

#: static-media/CACHE/js/82c39619d6f1.js:107 static-media/js/ui.js:446
#: static/js/ui.js:446
msgid "Please Wait"
msgstr "Por favor espere ..."

#: static-media/CACHE/js/82c39619d6f1.js:107 static-media/js/ui.js:446
#: static/js/ui.js:446
msgid "Publishing with the server"
msgstr "Publicación con el servidor"

#: static-media/CACHE/js/82c39619d6f1.js:107 static-media/js/ui.js:457
#: static/js/ui.js:457
msgid "Please enter a new name to publish your plan."
msgstr "Por favor, introduzca un nuevo nombre para publicar su plan."

#: static-media/CACHE/js/82c39619d6f1.js:108 static-media/js/ui.js:469
#: static/js/ui.js:469
msgid "Oops!"
msgstr "Oops!"

#: static-media/CACHE/js/82c39619d6f1.js:111 static-media/js/ui.js:488
#: static/js/ui.js:488
msgid "Server Failure"
msgstr "Fallas del servidor"

#: static-media/CACHE/js/82c39619d6f1.js:111 static-media/js/ui.js:488
#: static/js/ui.js:488
msgid "Sorry, we weren't able to contact the server.  Please try again later."
msgstr ""
"Lo sentimos, no hemos podido contactar con el servidor. Por favor, inténtelo "
"de nuevo más tarde."

#: static-media/CACHE/js/82c39619d6f1.js:378 static-media/js/register.js:39
#: static/js/register.js:39
msgid "Terms of Use"
msgstr "Términos de Uso"

#: static-media/CACHE/js/82c39619d6f1.js:378 static-media/js/register.js:40
#: static/js/register.js:40
msgid "Forgot Password"
msgstr "Olvidó Su Contraseña"

#: static-media/CACHE/js/82c39619d6f1.js:378 static-media/js/register.js:41
#: static/js/register.js:41
msgid "Duplicate Session"
msgstr "Duplicado de sesión"

#: static-media/CACHE/js/82c39619d6f1.js:378 static-media/js/register.js:42
#: static/js/register.js:42
msgid "Maximum Users Exceeded"
msgstr "Los usuarios ha superado el máximo"

#: static-media/CACHE/js/82c39619d6f1.js:378 static-media/js/register.js:48
#: static/js/register.js:48
msgid ""
"Sorry, registration is not available at this time.  Please try logging in "
"anonymously or coming back later"
msgstr ""
"Lo sentimos, el registro no está disponible en este momento. Intenta acceder "
"de forma anónima o regresar más tarde"

#: static-media/CACHE/js/82c39619d6f1.js:378 static-media/js/register.js:50
#: static/js/register.js:50
msgid "Signup Unavailable"
msgstr "Registro no está disponible"

#: static-media/CACHE/js/82c39619d6f1.js:391 static-media/js/register.js:163
#: static/js/register.js:163
msgid "You've been registered for the public mapping project."
msgstr "Usted ha sido registrado para el proyecto de mapeo público."

#: static-media/CACHE/js/82c39619d6f1.js:391 static-media/js/register.js:166
#: static/js/register.js:166
msgid "Success!"
msgstr "Éxito!"

#: static-media/CACHE/js/82c39619d6f1.js:391 static-media/js/register.js:168
#: static/js/register.js:168
msgid "Start Mapping"
msgstr "Inicio Cartografía"

#: static-media/CACHE/js/82c39619d6f1.js:391 static-media/js/register.js:181
#: static/js/register.js:181
msgid "User Name already exists. Please choose another one."
msgstr "Nombre de usuario ya existe. Por favor elija otro."

#: static-media/CACHE/js/82c39619d6f1.js:391 static-media/js/register.js:189
#: static/js/register.js:189
msgid ""
"Email already exists. Enter another one, or use the password retrieval form"
msgstr ""
"Correo electrónico ya existe. Entrar en otro, o utilizar el formulario de "
"recuperación de contraseña"

#: static-media/CACHE/js/82c39619d6f1.js:393 static-media/js/register.js:225
#: static/js/register.js:225
msgid "Please Wait..."
msgstr "Por favor espere ..."

#: static-media/CACHE/js/82c39619d6f1.js:396 static-media/js/register.js:292
#: static/js/register.js:292
msgid "You entered an incorrect user name or password"
msgstr "Ha introducido un nombre de usuario o contraseña incorrectos"

#: static-media/CACHE/js/82c39619d6f1.js:396 static-media/js/register.js:296
#: static/js/register.js:296
msgid "Login Error"
msgstr "Error de inicio de sesión"

#: static-media/CACHE/js/82c39619d6f1.js:396 static-media/js/register.js:345
#: static/js/register.js:345
msgid "Logged Off"
msgstr "Sesión de usuario"

#: static-media/CACHE/js/82c39619d6f1.js:396 static-media/js/register.js:346
#: static/js/register.js:346
msgid ""
"You have been logged off by another browser. This happens sometimes if you "
"attempt to access the application from two different locations."
msgstr ""
"Usted ha sido desconectado por otro navegador. Esto ocurre a veces si se "
"intenta acceder a la aplicación de dos lugares diferentes."

#: static-media/CACHE/js/82c39619d6f1.js:396 static-media/js/register.js:347
#: static/js/register.js:347
msgid "Please log in again"
msgstr "Por favor, acceda de nuevo"

#: static-media/admin/js/SelectFilter2.js:77
msgid "Clear all"
msgstr "Borrar todos"

#: static-media/admin/js/actions.js:18
msgid "%(sel)s of %(cnt)s selected"
msgid_plural "%(sel)s of %(cnt)s selected"
msgstr[0] "%(sel)s de %(cnt)s seleccionado"
msgstr[1] "%(sel)s de %(cnt)s seleccionado"

#: static-media/admin/js/actions.js:109
msgid ""
"You have unsaved changes on individual editable fields. If you run an "
"action, your unsaved changes will be lost."
msgstr ""
"No ha guardado los cambios en los campos editables individuales. Si ejecuta "
"una acción, los cambios no guardados se perderán."

#: static-media/admin/js/actions.js:121 static-media/admin/js/actions.min.js:6
msgid ""
"You have selected an action, but you haven't saved your changes to "
"individual fields yet. Please click OK to save. You'll need to re-run the "
"action."
msgstr ""
"Usted ha seleccionado una acción, pero no ha guardado los cambios en los "
"campos individuales todavía. Por favor, haga clic en Aceptar para guardar. "
"Tendrá que volver a ejecutar la acción."

#: static-media/admin/js/actions.js:123 static-media/admin/js/actions.min.js:6
msgid ""
"You have selected an action, and you haven't made any changes on individual "
"fields. You're probably looking for the Go button rather than the Save "
"button."
msgstr ""
"Usted ha seleccionado una acción, y no ha realizado ningún cambio en campos "
"individuales. Probablemente usted está buscando en el botón Ir en lugar de "
"en el botón Guardar."

#: static-media/admin/js/calendar.js:24 static-media/admin/js/dateparse.js:32
msgid ""
"January February March April May June July August September October November "
"December"
msgstr ""
"Enero Febrero Marzo Abril Mayo Junio ​​Julio Agosto Septiembre Octubre "
"Noviembre Diciembre"

#: static-media/admin/js/calendar.js:25
msgid "S M T W T F S"
msgstr "DLMMJVS"

#: static-media/admin/js/collapse.js:9 static-media/admin/js/collapse.js:21
#: static-media/admin/js/collapse.min.js:1
msgid "Show"
msgstr "Mostrar"

#: static-media/admin/js/collapse.js:16
#: static-media/admin/js/collapse.min.js:1
msgid "Hide"
msgstr "Ocultar"

#: static-media/admin/js/dateparse.js:33
msgid "Sunday Monday Tuesday Wednesday Thursday Friday Saturday"
msgstr "Lunes Martes Miércoles Jueves Viernes Sábado Domingo"

#: static-media/admin/js/admin/DateTimeShortcuts.js:49
#: static-media/admin/js/admin/DateTimeShortcuts.js:84
msgid "Now"
msgstr "Ahora"

#: static-media/admin/js/admin/DateTimeShortcuts.js:53
msgid "Clock"
msgstr "Reloj"

#: static-media/admin/js/admin/DateTimeShortcuts.js:80
msgid "Choose a time"
msgstr "Elija un momento en"

#: static-media/admin/js/admin/DateTimeShortcuts.js:85
msgid "Midnight"
msgstr "Medianoche"

#: static-media/admin/js/admin/DateTimeShortcuts.js:86
msgid "6 a.m."
msgstr "6 a.m."
>>>>>>> 133130aa

#: static-media/js/ui.js:217 static-media/js/ui.js.c:247
msgid "Validation Failed"
msgstr "Error de validación"

#: static-media/js/ui.js:222 static-media/js/ui.js.c:255
msgid "Server error. Please try again later"
msgstr "Error del servidor. Por favor, inténtelo de nuevo más tarde"

#: static-media/js/ui.js:230
msgid "Update Leaderboards<br/>with Working Plan"
msgstr "Líderes de actualización <br/> con el Plan de Trabajo"

#: static-media/js/ui.js:262
msgid "Download Scores<br/>as CSV"
msgstr "Las puntuaciones de<br/>descarga como CSV"

#: static-media/js/ui.js:385
msgid "Last Saved on %(day)s at %(hour)s:%(minute)s"
msgstr "Guardado en %(day)s en %(hour)s:%(minute)s"

#: static-media/js/ui.js:479
msgid "Please Wait"
msgstr "Por favor espere."

<<<<<<< HEAD
#: static-media/js/ui.js:479
msgid "Publishing with the server"
msgstr "Publicación con el servidor"

#: static-media/js/ui.js:490
msgid "Please enter a new name to publish your plan."
msgstr "Por favor, introduzca un nuevo nombre para publicar su plan."

#: static-media/js/ui.js:502
msgid "Oops!"
msgstr "Oops!"

#: static-media/js/ui.js:521
msgid "Server Failure"
msgstr "Fallas del servidor"

#: static-media/js/ui.js:521
msgid "Sorry, we weren't able to contact the server.  Please try again later."
msgstr ""
"Lo sentimos, no hemos podido contactar con el servidor. Por favor, "
"inténtelo de nuevo más tarde."

#~ msgid "Clear all"
#~ msgstr "Borrar todos"

#~ msgid "%(sel)s of %(cnt)s selected"
#~ msgid_plural "%(sel)s of %(cnt)s selected"
#~ msgstr[0] "%(sel)s de %(cnt)s seleccionado"
#~ msgstr[1] "%(sel)s de %(cnt)s seleccionado"

#~ msgid ""
#~ "You have unsaved changes on individual editable fields. If you run an "
#~ "action, your unsaved changes will be lost."
#~ msgstr ""
#~ "No ha guardado los cambios en los campos editables individuales. Si "
#~ "ejecuta una acción, los cambios no guardados se perderán."

#~ msgid ""
#~ "You have selected an action, but you haven't saved your changes to "
#~ "individual fields yet. Please click OK to save. You'll need to re-run "
#~ "the action."
#~ msgstr ""
#~ "Usted ha seleccionado una acción, pero no ha guardado los cambios en "
#~ "los campos individuales todavía. Por favor, haga clic en Aceptar para "
#~ "guardar. Tendrá que volver a ejecutar la acción."

#~ msgid ""
#~ "You have selected an action, and you haven't made any changes on "
#~ "individual fields. You're probably looking for the Go button rather "
#~ "than the Save button."
#~ msgstr ""
#~ "Usted ha seleccionado una acción, y no ha realizado ningún cambio en "
#~ "campos individuales. Probablemente usted está buscando en el botón Ir "
#~ "en lugar de en el botón Guardar."

#~ msgid ""
#~ "January February March April May June July August September October "
#~ "November December"
#~ msgstr ""
#~ "Enero Febrero Marzo Abril Mayo Junio ​​Julio Agosto Septiembre Octubre"
#~ " Noviembre Diciembre"

#~ msgid "S M T W T F S"
#~ msgstr "DLMMJVS"

#~ msgid "Show"
#~ msgstr "Mostrar"

#~ msgid "Hide"
#~ msgstr "Ocultar"

#~ msgid "Sunday Monday Tuesday Wednesday Thursday Friday Saturday"
#~ msgstr "Lunes Martes Miércoles Jueves Viernes Sábado Domingo"

#~ msgid "Now"
#~ msgstr "Ahora"

#~ msgid "Clock"
#~ msgstr "Reloj"

#~ msgid "Choose a time"
#~ msgstr "Elija un momento en"

#~ msgid "Midnight"
#~ msgstr "Medianoche"

#~ msgid "6 a.m."
#~ msgstr "6 a.m."

#~ msgid "Noon"
#~ msgstr "Mediodía"

#~ msgid "Today"
#~ msgstr "Hoy"

#~ msgid "Calendar"
#~ msgstr "Calendario"

#~ msgid "Yesterday"
#~ msgstr "Ayer"

#~ msgid "Tomorrow"
#~ msgstr "Mañana"

#~ msgid " Search "
#~ msgstr "Búsqueda"

=======
#, fuzzy
>>>>>>> 133130aa
#~ msgid "Please suppy a valid email address so we "
#~ msgstr "Por favor ingrese su dirección de correo electrónico válida."

#~ msgid "That is not a valid email address."
#~ msgstr "Por favor ingrese su dirección de correo electrónico válida."<|MERGE_RESOLUTION|>--- conflicted
+++ resolved
@@ -2,201 +2,123 @@
 # Copyright (C) YEAR THE PACKAGE'S COPYRIGHT HOLDER
 # This file is distributed under the same license as the PACKAGE package.
 # FIRST AUTHOR <EMAIL@ADDRESS>, YEAR.
-# 
+#
 #, fuzzy
 msgid ""
 msgstr ""
 "Project-Id-Version: PACKAGE VERSION\n"
 "Report-Msgid-Bugs-To: \n"
-<<<<<<< HEAD
-"POT-Creation-Date: 2012-01-06 15:07-0500\n"
-"PO-Revision-Date: 2012-01-06 15:07\n"
-"Last-Translator: Admin User <dzwarg+admin@azavea.com>\n"
-=======
-"POT-Creation-Date: 2012-01-10 16:33-0500\n"
-"PO-Revision-Date: 2011-11-30 16:49\n"
-"Last-Translator: Admin User <ajennings+saigon@azavea.com>\n"
->>>>>>> 133130aa
+"POT-Creation-Date: 2012-01-11 14:43-0500\n"
+"PO-Revision-Date: YEAR-MO-DA HO:MI+ZONE\n"
+"Last-Translator: FULL NAME <EMAIL@ADDRESS>\n"
 "Language-Team: LANGUAGE <LL@li.org>\n"
+"Language: \n"
 "MIME-Version: 1.0\n"
 "Content-Type: text/plain; charset=UTF-8\n"
 "Content-Transfer-Encoding: 8bit\n"
-"Language: \n"
 "Plural-Forms: nplurals=2; plural=(n != 1);\n"
-"X-Translated-Using: django-rosetta 0.6.2\n"
 
 #: static-media/js/chooseplan.js:75 static-media/js/chooseplan.js.c:245
-#, fuzzy
 msgid "View Plan"
-msgstr "Plan"
+msgstr ""
 
 #: static-media/js/chooseplan.js:75 static-media/js/chooseplan.js.c:245
 #: static-media/js/reaggregator.js:47
 msgid "Start Drawing"
-msgstr "Empezar a dibujar"
+msgstr ""
 
 #: static-media/js/chooseplan.js:88
 msgid ""
-"Thanks! Your file has been uploaded, and your plan is being "
-"constructed. When your plan is completely constructed, you will receive"
-" an email from us."
-msgstr ""
-"Gracias! El archivo se ha subido, y su plan se está construyendo. "
-"Cuando el plan esté completamente construido, usted recibirá un "
-"mensaje de correo electrónico."
-
-<<<<<<< HEAD
+"Thanks! Your file has been uploaded, and your plan is being constructed. "
+"When your plan is completely constructed, you will receive an email from us."
+msgstr ""
+
 #: static-media/js/chooseplan.js:88
-=======
-#: redistricting/static/js/chooseplan.js:88
-#: static-media/CACHE/js/82c39619d6f1.js:315 static-media/js/chooseplan.js:88
->>>>>>> 133130aa
 msgid ""
 "We're sorry! Your file was transferred to us, but there was a problem "
-"converting it into a plan. Make sure the file is a zipped block "
-"equivalency file, and please try again."
-msgstr ""
-"Lo sentimos! Su archivo fue transferido a nosotros, pero había un "
-"problema para convertirlo en un plan. Asegúrese de que el archivo es "
-"un archivo de bloque de equivalencia con cremallera, y vuelva a "
-"intentarlo."
-
-<<<<<<< HEAD
+"converting it into a plan. Make sure the file is a zipped block equivalency "
+"file, and please try again."
+msgstr ""
+
 #: static-media/js/chooseplan.js:89
 msgid "Uploaded"
-msgstr "Subido"
+msgstr ""
 
 #: static-media/js/chooseplan.js:130
 msgid "Reaggregate"
-msgstr "Reaggregate"
+msgstr ""
 
 #: static-media/js/chooseplan.js:138 static-media/js/chooseplan.js.c:147
 msgid "Choose a plan from the table first"
-msgstr "Elija un plan de la primera tabla"
+msgstr ""
 
 #: static-media/js/chooseplan.js:155
 msgid "A name for the copied template is required"
-msgstr "Un nombre para la plantilla de copiado se requiere"
+msgstr ""
 
 #: static-media/js/chooseplan.js:167
 msgid "Please provide a valid email address."
-msgstr "Por favor ingrese su dirección de correo electrónico válida."
+msgstr ""
 
 #: static-media/js/chooseplan.js:171
 msgid "Please provide a zipped district index file."
-msgstr "Por favor ingrese su distrito comprimido archivo de índice."
+msgstr ""
 
 #: static-media/js/chooseplan.js:175
-=======
-#: redistricting/static/js/chooseplan.js:89
-#: static-media/CACHE/js/82c39619d6f1.js:315 static-media/js/chooseplan.js:89
-msgid "Uploaded"
-msgstr "Subido"
-
-#: redistricting/static/js/chooseplan.js:130
-#: static-media/CACHE/js/82c39619d6f1.js:317 static-media/js/chooseplan.js:130
-msgid "Reaggregate"
-msgstr "Reaggregate"
-
-#: redistricting/static/js/chooseplan.js:137
-#: redistricting/static/js/chooseplan.js:145
-#: static-media/CACHE/js/82c39619d6f1.js:318
-#: static-media/CACHE/js/82c39619d6f1.js:320 static-media/js/chooseplan.js:137
-#: static-media/js/chooseplan.js.py:145
-msgid "Choose a plan from the table first"
-msgstr "Elija un plan de la primera tabla"
-
-#: redistricting/static/js/chooseplan.js:152
-#: static-media/CACHE/js/82c39619d6f1.js:321 static-media/js/chooseplan.js:152
-msgid "A name for the copied template is required"
-msgstr "Un nombre para la plantilla de copiado se requiere"
-
-#: redistricting/static/js/chooseplan.js:164
-#: static-media/CACHE/js/82c39619d6f1.js:323 static-media/js/chooseplan.js:164
-msgid "Please provide a valid email address."
-msgstr "Por favor ingrese su dirección de correo electrónico válida."
-
-#: redistricting/static/js/chooseplan.js:168
-#: static-media/CACHE/js/82c39619d6f1.js:324 static-media/js/chooseplan.js:168
-msgid "Please provide a zipped district index file."
-msgstr "Por favor ingrese su distrito comprimido archivo de índice."
-
-#: redistricting/static/js/chooseplan.js:172
-#: static-media/CACHE/js/82c39619d6f1.js:325 static-media/js/chooseplan.js:172
->>>>>>> 133130aa
 msgid "You must select a legislative body from the dropdown in the upload form"
 msgstr ""
-"Debe seleccionar un cuerpo legislativo en el menú desplegable en el "
-"formulario de carga"
-
-<<<<<<< HEAD
+
 #: static-media/js/chooseplan.js:188
 msgid "Creating New Plan..."
-msgstr "Crear nuevo plan ..."
+msgstr ""
 
 #: static-media/js/chooseplan.js:189
 msgid "Please standby while creating new plan ..."
-msgstr "Por favor, espera mientras se crea el nuevo plan ..."
+msgstr ""
 
 #: static-media/js/chooseplan.js:235
-=======
-#: redistricting/static/js/chooseplan.js:185
-#: static-media/CACHE/js/82c39619d6f1.js:327 static-media/js/chooseplan.js:185
-msgid "Creating New Plan..."
-msgstr "Crear nuevo plan ..."
-
-#: redistricting/static/js/chooseplan.js:186
-#: static-media/CACHE/js/82c39619d6f1.js:327 static-media/js/chooseplan.js:186
-msgid "Please standby while creating new plan ..."
-msgstr "Por favor, espera mientras se crea el nuevo plan ..."
-
-#: redistricting/static/js/chooseplan.js:232
-#: static-media/CACHE/js/82c39619d6f1.js:331 static-media/js/chooseplan.js:232
->>>>>>> 133130aa
-#, fuzzy
 msgid "Creation Error"
-msgstr "Error de inicio de sesión"
-
-<<<<<<< HEAD
+msgstr ""
+
 #: static-media/js/chooseplan.js:238
 msgid "Tip: "
-msgstr "Consejo:"
+msgstr ""
 
 #: static-media/js/chooseplan.js:239
 msgid "Make sure the new plan's name is unique."
-msgstr "Asegúrese de que el nombre del nuevo plan es único."
+msgstr ""
 
 #: static-media/js/chooseplan.js:289
 msgid "Needs reaggregation"
-msgstr "Las necesidades de reagrupamiento"
+msgstr ""
 
 #: static-media/js/chooseplan.js:291
 msgid "Reaggregating"
-msgstr "Reaggregating"
+msgstr ""
 
 #: static-media/js/chooseplan.js:316 static-media/js/layerchooser.js:171
 msgid "Plan Name"
-msgstr "Nombre del Plan"
+msgstr ""
 
 #: static-media/js/chooseplan.js:317 static-media/js/shareddistricts.js:141
 msgid "Author"
-msgstr "Autor"
+msgstr ""
 
 #: static-media/js/chooseplan.js:318 static-media/js/shareddistricts.js:143
 msgid "Description"
-msgstr "Descripción"
+msgstr ""
 
 #: static-media/js/chooseplan.js:319 static-media/js/shareddistricts.js:144
 msgid "Shared"
-msgstr "Compartido"
+msgstr ""
 
 #: static-media/js/chooseplan.js:320 static-media/js/shareddistricts.js:145
 msgid "Last Edited"
-msgstr "Editado por última"
+msgstr ""
 
 #: static-media/js/chooseplan.js:321
 msgid "Delete"
-msgstr "Borrar"
+msgstr ""
 
 #: static-media/js/chooseplan.js:322 static-media/js/shareddistricts.js:146
 msgid "Edit"
@@ -211,197 +133,74 @@
 msgstr ""
 
 #: static-media/js/chooseplan.js:360
-=======
-#: redistricting/static/js/chooseplan.js:235
-#: static-media/CACHE/js/82c39619d6f1.js:331 static-media/js/chooseplan.js:235
-msgid "Tip: "
-msgstr "Consejo:"
-
-#: redistricting/static/js/chooseplan.js:236
-#: static-media/CACHE/js/82c39619d6f1.js:331 static-media/js/chooseplan.js:236
-msgid "Make sure the new plan's name is unique."
-msgstr "Asegúrese de que el nombre del nuevo plan es único."
-
-#: redistricting/static/js/chooseplan.js:283
-#: static-media/CACHE/js/82c39619d6f1.js:335 static-media/js/chooseplan.js:283
-msgid "Needs reaggregation"
-msgstr "Las necesidades de reagrupamiento"
-
-#: redistricting/static/js/chooseplan.js:285
-#: static-media/CACHE/js/82c39619d6f1.js:335 static-media/js/chooseplan.js:285
-msgid "Reaggregating"
-msgstr "Reaggregating"
-
-#: redistricting/static/js/chooseplan.js:353
-#: static-media/CACHE/js/82c39619d6f1.js:337 static-media/js/chooseplan.js:353
->>>>>>> 133130aa
 msgid "Really delete plan: "
-msgstr "Realmente borrar el plan:"
-
-<<<<<<< HEAD
+msgstr ""
+
 #: static-media/js/chooseplan.js:363
-=======
-#: redistricting/static/js/chooseplan.js:356
-#: static-media/CACHE/js/82c39619d6f1.js:337 static-media/js/chooseplan.js:356
->>>>>>> 133130aa
 msgid "Delete Plan"
-msgstr "Borrar el Plan"
-
-<<<<<<< HEAD
+msgstr ""
+
 #: static-media/js/chooseplan.js:365 static-media/js/chooseplan.js.c:468
 #: static-media/js/chooseplan.js:638
 msgid "Yes"
-msgstr "Sí"
+msgstr ""
 
 #: static-media/js/chooseplan.js:369
 msgid "Please wait. Deleting plan."
-msgstr "Por favor espere. Eliminar del plan."
+msgstr ""
 
 #: static-media/js/chooseplan.js:370
 msgid "Deleting Plan"
-msgstr "Plan de eliminación de"
+msgstr ""
 
 #: static-media/js/chooseplan.js:385 static-media/js/chooseplan.js.c:394
 msgid "Error Deleting Plan"
-msgstr "Error al eliminar el Plan de"
+msgstr ""
 
 #: static-media/js/chooseplan.js:395
-=======
-#: redistricting/static/js/chooseplan.js:358
-#: static-media/CACHE/js/82c39619d6f1.js:337 static-media/js/chooseplan.js:358
-msgid "Yes"
-msgstr "Sí"
-
-#: redistricting/static/js/chooseplan.js:362
-#: static-media/CACHE/js/82c39619d6f1.js:337 static-media/js/chooseplan.js:362
-msgid "Please wait while deleting plan."
-msgstr "Por favor, espera mientras borra plan."
-
-#: redistricting/static/js/chooseplan.js:363
-#: static-media/CACHE/js/82c39619d6f1.js:337 static-media/js/chooseplan.js:363
-msgid "Deleting Plan"
-msgstr "Plan de eliminación de"
-
-#: redistricting/static/js/chooseplan.js:378
-#: redistricting/static/js/chooseplan.js:387
-#: static-media/CACHE/js/82c39619d6f1.js:337 static-media/js/chooseplan.js:378
-#: static-media/js/chooseplan.js.py:387
-msgid "Error Deleting Plan"
-msgstr "Error al eliminar el Plan de"
-
-#: redistricting/static/js/chooseplan.js:388
-#: static-media/CACHE/js/82c39619d6f1.js:337 static-media/js/chooseplan.js:388
->>>>>>> 133130aa
-#, fuzzy
 msgid "Please try again later."
-msgstr "Error del servidor. Por favor, inténtelo de nuevo más tarde"
-
-<<<<<<< HEAD
+msgstr ""
+
 #: static-media/js/chooseplan.js:400 static-media/js/chooseplan.js.c:466
 #: static-media/js/chooseplan.js:636 static-media/js/mapping.js:1332
-=======
-#: redistricting/static/js/chooseplan.js:393
-#: redistricting/static/js/mapping.js:1270
-#: static-media/CACHE/js/82c39619d6f1.js:191
-#: static-media/CACHE/js/82c39619d6f1.js:337 static-media/js/chooseplan.js:393
-#: static-media/js/mapping.js:1270
->>>>>>> 133130aa
-#, fuzzy
 msgid "No"
-msgstr "Ahora"
-
-<<<<<<< HEAD
+msgstr ""
+
 #: static-media/js/chooseplan.js:409 static-media/js/chooseplan.js.c:541
 #: static-media/js/chooseplan.js:564 static-media/js/chooseplan.js.c:567
 #: static-media/js/chooseplan.js:575 static-media/js/chooseplan.js.c:581
 #: static-media/js/layerchooser.js:190 static-media/js/shareddistricts.js:171
 msgid "Search"
-msgstr "Búsqueda"
+msgstr ""
 
 #: static-media/js/chooseplan.js:409 static-media/js/layerchooser.js:190
 #: static-media/js/shareddistricts.js:171
-=======
-#: redistricting/static/js/chooseplan.js:402
-#: redistricting/static/js/layerchooser.js:184
-#: redistricting/static/js/shareddistricts.js:170
-#: static-media/CACHE/js/82c39619d6f1.js:337
-#: static-media/CACHE/js/82c39619d6f1.js:360
-#: static-media/CACHE/js/82c39619d6f1.js:431 static-media/js/chooseplan.js:402
-#: static-media/js/layerchooser.js:184 static-media/js/shareddistricts.js:170
-msgid "Search"
-msgstr "Búsqueda"
-
-#: redistricting/static/js/chooseplan.js:402
-#: redistricting/static/js/layerchooser.js:184
-#: redistricting/static/js/shareddistricts.js:170
-#: static-media/CACHE/js/82c39619d6f1.js:337
-#: static-media/CACHE/js/82c39619d6f1.js:360
-#: static-media/CACHE/js/82c39619d6f1.js:431 static-media/js/chooseplan.js:402
-#: static-media/js/layerchooser.js:184 static-media/js/shareddistricts.js:170
->>>>>>> 133130aa
-#, fuzzy
 msgid "Clear Search"
-msgstr "Borrar todos"
-
-<<<<<<< HEAD
+msgstr ""
+
 #: static-media/js/chooseplan.js:494
 msgid "Error Saving Details"
-msgstr "Detalles de error de ahorro"
+msgstr ""
 
 #: static-media/js/chooseplan.js:690
 msgid "Upload Plan"
-msgstr "Subir plan de"
+msgstr ""
 
 #: static-media/js/chooseplan.js:719
 msgid "Click the button to view the map as a guest"
-msgstr "Haga clic en el botón para ver el mapa como un invitado"
+msgstr ""
 
 #: static-media/js/districtfile.js:120
-=======
-#: redistricting/static/js/chooseplan.js:485
-#: static-media/CACHE/js/82c39619d6f1.js:344 static-media/js/chooseplan.js:485
-msgid "Error Saving Details"
-msgstr "Detalles de error de ahorro"
-
-#: redistricting/static/js/chooseplan.js:554
-#: redistricting/static/js/chooseplan.js:562
-#: redistricting/static/js/chooseplan.js:567
-#: static-media/CACHE/js/82c39619d6f1.js:347 static-media/js/chooseplan.js:554
-#: static-media/js/chooseplan.js.py:562 static-media/js/chooseplan.js:567
-msgid " Search "
-msgstr "Búsqueda"
-
-#: redistricting/static/js/chooseplan.js:700
-#: static-media/CACHE/js/82c39619d6f1.js:352 static-media/js/chooseplan.js:700
-msgid "Click the button to view the map as a guest"
-msgstr "Haga clic en el botón para ver el mapa como un invitado"
-
-#: redistricting/static/js/districtfile.js:119
-#: static-media/CACHE/js/82c39619d6f1.js:312
-#: static-media/js/districtfile.js:119
->>>>>>> 133130aa
 msgid "Download"
-msgstr "Descargar"
-
-<<<<<<< HEAD
+msgstr ""
+
 #: static-media/js/districtfile.js:133
-=======
-#: redistricting/static/js/districtfile.js:132
-#: static-media/CACHE/js/82c39619d6f1.js:312
-#: static-media/js/districtfile.js:132
->>>>>>> 133130aa
 msgid "Request File"
-msgstr "Solicitud de archivo"
-
-<<<<<<< HEAD
+msgstr ""
+
 #: static-media/js/districtfile.js:162
-=======
-#: redistricting/static/js/districtfile.js:161
-#: static-media/CACHE/js/82c39619d6f1.js:313
-#: static-media/js/districtfile.js:161
->>>>>>> 133130aa
 msgid "Please wait. File is being created on the server"
-msgstr "Por favor espere. Archivo se crea en el servidor."
+msgstr ""
 
 #: static-media/js/emailplan.js:42
 msgid "Submit Final Plan to Contest"
@@ -409,67 +208,45 @@
 
 #: static-media/js/emailplan.js:99
 msgid "Please wait. Emailing plan."
-msgstr "Por favor espere. Enviando un correo electrónico plan."
+msgstr ""
 
 #: static-media/js/emailplan.js:100 static-media/js/emailplan.js.c:112
-#, fuzzy
 msgid "Emailing Plan"
-msgstr "Plan de eliminación de"
+msgstr ""
 
 #: static-media/js/emailplan.js:113
 msgid ""
 "Your plan is in the process of being submitted. You will receive a "
-"confirmation email once it has completed successfully. This may take a "
-"few minutes."
-msgstr ""
-
-<<<<<<< HEAD
+"confirmation email once it has completed successfully. This may take a few "
+"minutes."
+msgstr ""
+
 #: static-media/js/emailplan.js:116 static-media/js/mapping.js:496
 #: static-media/js/mapping.js.c:1047 static-media/js/mapping.js:1090
 #: static-media/js/mapping.js.c:1155 static-media/js/mapping.js:1167
 #: static-media/js/mapping.js.c:1303 static-media/js/mapping.js:2963
-=======
-#: redistricting/static/js/emailplan.js:110
-#: redistricting/static/js/mapping.js:1034
-#: redistricting/static/js/mapping.js:1098
-#: redistricting/static/js/mapping.js:1110
-#: redistricting/static/js/mapping.js:1241
-#: static-media/CACHE/js/82c39619d6f1.js:175
-#: static-media/CACHE/js/82c39619d6f1.js:182
-#: static-media/CACHE/js/82c39619d6f1.js:190 static-media/js/emailplan.js:110
-#: static-media/js/mapping.js:1034 static-media/js/mapping.js.py:1098
-#: static-media/js/mapping.js:1110 static-media/js/mapping.js.py:1241
->>>>>>> 133130aa
 msgid "OK"
-msgstr "OK"
+msgstr ""
 
 #: static-media/js/emailplan.js:123 static-media/js/emailplan.js.c:132
-#, fuzzy
 msgid "Error Emailing Plan"
-msgstr "Error al eliminar el Plan de"
+msgstr ""
 
 #: static-media/js/emailplan.js:133
-#, fuzzy
 msgid "Please try again later"
-msgstr "Error del servidor. Por favor, inténtelo de nuevo más tarde"
-
-<<<<<<< HEAD
-=======
-#: redistricting/static/js/layerchooser.js:59
-#: static-media/CACHE/js/82c39619d6f1.js:429
->>>>>>> 133130aa
+msgstr ""
+
 #: static-media/js/layerchooser.js:59
 msgid "Choose Map Layers"
-msgstr "Elija Capas Mapa"
-
-<<<<<<< HEAD
+msgstr ""
+
 #: static-media/js/layerchooser.js:170
 msgid "User Name"
 msgstr ""
 
 #: static-media/js/mapping.js:108
 msgid " Name"
-msgstr "Nombre"
+msgstr ""
 
 #: static-media/js/mapping.js:120
 msgid "Demographic "
@@ -492,53 +269,16 @@
 msgstr ""
 
 #: static-media/js/mapping.js:455
-#, fuzzy
 msgid "Please wait. Fixing unassigned blocks. This may take a couple minutes."
-=======
-#: redistricting/static/js/layerchooser.js:164
-#: static-media/CACHE/js/82c39619d6f1.js:431
-#: static-media/js/layerchooser.js:164
-msgid "User Name"
-msgstr ""
-
-#: redistricting/static/js/layerchooser.js:165
-#: static-media/CACHE/js/82c39619d6f1.js:431
-#: static-media/js/layerchooser.js:165
-msgid "Plan Name"
-msgstr ""
-
-#: redistricting/static/js/mapping.js:108
-#: static-media/CACHE/js/82c39619d6f1.js:127 static-media/js/mapping.js:108
-msgid " Name"
-msgstr ""
-
-#: redistricting/static/js/mapping.js:120
-#: static-media/CACHE/js/82c39619d6f1.js:128 static-media/js/mapping.js:120
-msgid "Demographic "
-msgstr ""
-
-#: redistricting/static/js/mapping.js:411
-#: static-media/CACHE/js/82c39619d6f1.js:148 static-media/js/mapping.js:411
-msgid "Map Transparency"
-msgstr ""
-
-#: redistricting/static/js/mapping.js:425
-#: static-media/CACHE/js/82c39619d6f1.js:148 static-media/js/mapping.js:425
-msgid "Please wait while fixing unassigned. This may take a couple minutes."
->>>>>>> 133130aa
-msgstr ""
-"Por favor espere. La fijación de los bloques no asignados. Esto puede "
-"tomar un par de minutos."
-
-<<<<<<< HEAD
+msgstr ""
+
 #: static-media/js/mapping.js:458
 msgid "Fixing Unassigned"
 msgstr ""
 
 #: static-media/js/mapping.js:478
-#, fuzzy
 msgid "Success"
-msgstr "Éxito!"
+msgstr ""
 
 #: static-media/js/mapping.js:478 static-media/js/mapping.js.c:485
 #: static-media/js/mapping.js:539 static-media/js/mapping.js.c:546
@@ -547,26 +287,25 @@
 #: static-media/js/ui.js:222 static-media/js/ui.js.c:254
 #: static-media/js/ui.js:490
 msgid "Error"
-msgstr "Error"
+msgstr ""
 
 #: static-media/js/mapping.js:484
-#, fuzzy
 msgid "Error encountered while fixing unassigned"
-msgstr "Ha encontrado un error al recuperar divide informe: "
+msgstr ""
 
 #: static-media/js/mapping.js:500
 msgid "No reference layer selected."
-msgstr "No hay capa de referencia seleccionado."
+msgstr ""
 
 #: static-media/js/mapping.js:501 static-media/js/splitsreport.js:106
 #: static-media/js/statisticssets.js:338 static-media/js/statisticssets.js:347
 #: static-media/js/statisticssets.js:386
 msgid "Warning"
-msgstr "Advertencia"
+msgstr ""
 
 #: static-media/js/mapping.js:514
 msgid "Please wait. Querying for splits."
-msgstr "Por favor espere. Consulta de fracturas."
+msgstr ""
 
 #: static-media/js/mapping.js:518
 msgid "Finding Splits"
@@ -581,13 +320,12 @@
 msgstr ""
 
 #: static-media/js/mapping.js:538 static-media/js/mapping.js.c:545
-#, fuzzy
 msgid "Error encountered while querying for splits: "
-msgstr "Ha encontrado un error al recuperar divide informe: "
+msgstr ""
 
 #: static-media/js/mapping.js:1050
 msgid "Please wait until your previous changes have been accepted."
-msgstr "Por favor, espere hasta que los cambios anteriores se han aceptado"
+msgstr ""
 
 #: static-media/js/mapping.js:1053
 msgid "Busy"
@@ -613,97 +351,28 @@
 msgstr ""
 
 #: static-media/js/mapping.js:1170
-=======
-#: redistricting/static/js/mapping.js:428
-#: static-media/CACHE/js/82c39619d6f1.js:148 static-media/js/mapping.js:428
-msgid "Fixing Unassigned"
-msgstr ""
-
-#: redistricting/static/js/mapping.js:1039
-#: static-media/CACHE/js/82c39619d6f1.js:175 static-media/js/mapping.js:1039
-msgid "No districts were updated"
-msgstr ""
-
-#: redistricting/static/js/mapping.js:1042
-#: redistricting/static/js/splitsreport.js:93
-#: static-media/CACHE/js/82c39619d6f1.js:97
-#: static-media/CACHE/js/82c39619d6f1.js:107
-#: static-media/CACHE/js/82c39619d6f1.js:175
-#: static-media/CACHE/js/82c39619d6f1.js:391
-#: static-media/CACHE/js/82c39619d6f1.js:414 static-media/js/mapping.js:1042
-#: static-media/js/register.js:182 static-media/js/register.js.py:190
-#: static-media/js/splitsreport.js:93 static-media/js/ui.js:211
-#: static-media/js/ui.js.py:241 static-media/js/ui.js:457
-#: static/js/register.js:182 static/js/register.js.py:190 static/js/ui.js:211
-#: static/js/ui.js.py:241 static/js/ui.js.py:457
-msgid "Error"
-msgstr "Error"
-
-#: redistricting/static/js/mapping.js:1101
-#: static-media/CACHE/js/82c39619d6f1.js:182 static-media/js/mapping.js:1101
-msgid ""
-"You cannot select that many features at once.\\n\\nConsider drawing a "
-"smaller area with the selection tool."
-msgstr ""
-
-#: redistricting/static/js/mapping.js:1104
-#: redistricting/static/js/mapping.js:1116
-#: redistricting/static/js/mapping.js:1259
-#: redistricting/static/js/multimember.js:187
-#: redistricting/static/js/multimember.js:193
-#: redistricting/static/js/reaggregator.js:169
-#: redistricting/static/js/shareddistricts.js:367
-#: redistricting/static/js/shareddistricts.js:374
-#: static-media/CACHE/js/82c39619d6f1.js:182
-#: static-media/CACHE/js/82c39619d6f1.js:190
-#: static-media/CACHE/js/82c39619d6f1.js:358
-#: static-media/CACHE/js/82c39619d6f1.js:365
-#: static-media/CACHE/js/82c39619d6f1.js:450 static-media/js/mapping.js:1104
-#: static-media/js/mapping.js.py:1116 static-media/js/mapping.js:1259
-#: static-media/js/multimember.js:187 static-media/js/multimember.js.py:193
-#: static-media/js/reaggregator.js:169 static-media/js/shareddistricts.js:367
-#: static-media/js/shareddistricts.js:374
-msgid "Sorry"
-msgstr ""
-
-#: redistricting/static/js/mapping.js:1113
-#: static-media/CACHE/js/82c39619d6f1.js:182 static-media/js/mapping.js:1113
->>>>>>> 133130aa
 msgid ""
 "You cannot select any more features.\n"
 "\n"
 "Consider assigning your current selection to a district first."
 msgstr ""
 
-<<<<<<< HEAD
 #: static-media/js/mapping.js:1322
 msgid "Unable to combine districts: "
 msgstr ""
 
 #: static-media/js/mapping.js:1336
-=======
-#: redistricting/static/js/mapping.js:1260
-#: static-media/CACHE/js/82c39619d6f1.js:190 static-media/js/mapping.js:1260
-msgid "Unable to combine districts: "
-msgstr ""
-
-#: redistricting/static/js/mapping.js:1274
-#: static-media/CACHE/js/82c39619d6f1.js:191 static-media/js/mapping.js:1274
->>>>>>> 133130aa
 msgid "Would you like to unassign the geography in "
 msgstr ""
 
 #: static-media/js/mapping.js:1419
 msgid "Sorry, your information could not be saved. Please try again later."
 msgstr ""
-"Lo sentimos, su información no se pudo guardar. Por favor, inténtelo "
-"de nuevo más tarde."
 
 #: static-media/js/mapping.js:1937
 msgid "Select One"
 msgstr ""
 
-<<<<<<< HEAD
 #: static-media/js/mapping.js:1938 static-media/js/mapping.js.c:1952
 msgid "Unassigned"
 msgstr ""
@@ -721,34 +390,8 @@
 msgstr ""
 
 #: static-media/js/mapping.js:2529 static-media/js/mapping.js.c:2713
-=======
-#: redistricting/static/js/mapping.js:1856
-#: redistricting/static/js/mapping.js:1869
-#: static-media/CACHE/js/82c39619d6f1.js:239 static-media/js/mapping.js:1856
-#: static-media/js/mapping.js.py:1869
-msgid "Unassigned"
-msgstr ""
-
-#: redistricting/static/js/mapping.js:1878
-#: static-media/CACHE/js/82c39619d6f1.js:240 static-media/js/mapping.js:1878
-msgid "New "
-msgstr ""
-
-#: redistricting/static/js/mapping.js:2419
-#: static-media/CACHE/js/82c39619d6f1.js:265 static-media/js/mapping.js:2419
-msgid "Contiguity"
-msgstr ""
-
-#: redistricting/static/js/mapping.js:2423
-#: static-media/CACHE/js/82c39619d6f1.js:266 static-media/js/mapping.js:2423
-msgid "Compactness"
-msgstr ""
-
-#: redistricting/static/js/mapping.js:2427
-#: static-media/CACHE/js/82c39619d6f1.js:267 static-media/js/mapping.js:2427
->>>>>>> 133130aa
 msgid "None"
-msgstr "Nada"
+msgstr ""
 
 #: static-media/js/mapping.js:2601
 msgid "Boundary"
@@ -796,17 +439,16 @@
 
 #: static-media/js/mapping.js:2959
 msgid "Please select a name for the %(bml)s"
-msgstr "Por favor, seleccione un nombre para el %(bml)s"
+msgstr ""
 
 #: static-media/js/mapping.js:2972
 msgid "Cancel"
-msgstr "Cancelar"
+msgstr ""
 
 #: static-media/js/mapping.js:2989
 msgid "Community Label"
 msgstr ""
 
-<<<<<<< HEAD
 #: static-media/js/mapping.js:2990
 msgid "Community Type"
 msgstr ""
@@ -824,192 +466,119 @@
 msgstr ""
 
 #: static-media/js/multimember.js:252
-=======
-#: redistricting/static/js/multimember.js:59
-#: static-media/CACHE/js/82c39619d6f1.js:443 static-media/js/multimember.js:59
-msgid "Set Multi-Member Districts"
-msgstr ""
-
-#: redistricting/static/js/multimember.js:188
-#: static-media/CACHE/js/82c39619d6f1.js:450
-#: static-media/js/multimember.js:188
-msgid "Unable to assign representatives:"
-msgstr ""
-
-#: redistricting/static/js/multimember.js:194
-#: static-media/CACHE/js/82c39619d6f1.js:450
-#: static-media/js/multimember.js:194
-msgid "Unable to assign representatives"
-msgstr ""
-
-#: redistricting/static/js/multimember.js:234
-#: static-media/CACHE/js/82c39619d6f1.js:450
-#: static-media/js/multimember.js:234
->>>>>>> 133130aa
 msgid "District"
-msgstr "Distrito"
-
-<<<<<<< HEAD
+msgstr ""
+
 #: static-media/js/multimember.js:252
-=======
-#: redistricting/static/js/multimember.js:234
-#: static-media/CACHE/js/82c39619d6f1.js:450
-#: static-media/js/multimember.js:234
->>>>>>> 133130aa
 msgid "District ID"
-msgstr "Distrito ID"
-
-<<<<<<< HEAD
+msgstr ""
+
 #: static-media/js/multimember.js:252
 msgid "# Members"
 msgstr ""
 
 #: static-media/js/reaggregator.js:133
-=======
-#: redistricting/static/js/multimember.js:234
-#: static-media/CACHE/js/82c39619d6f1.js:450
-#: static-media/js/multimember.js:234
-msgid "# Members"
-msgstr ""
-
-#: redistricting/static/js/reaggregator.js:117
-#: static-media/CACHE/js/82c39619d6f1.js:357
-#: static-media/js/reaggregator.js:117
->>>>>>> 133130aa
-msgid ""
-"Data in the system has changed. This plan needs to be reaggregated "
-"before it can be used. Click the button to begin reaggregation. This "
-"will run in the background, and the status will be updated when "
-"completed. Feel free to use the rest of the system in the meantime."
-msgstr ""
-
-<<<<<<< HEAD
+msgid ""
+"Data in the system has changed. This plan needs to be reaggregated before it "
+"can be used. Click the button to begin reaggregation. This will run in the "
+"background, and the status will be updated when completed. Feel free to use "
+"the rest of the system in the meantime."
+msgstr ""
+
 #: static-media/js/reaggregator.js:139
-=======
-#: redistricting/static/js/reaggregator.js:123
-#: static-media/CACHE/js/82c39619d6f1.js:357
-#: static-media/js/reaggregator.js:123
->>>>>>> 133130aa
-msgid ""
-"Data in the system has changed. The owner of this plan needs to "
-"reaggregate it before it can be used. The status of the plan will be "
-"updated when reaggregation has completed."
-msgstr ""
-
-<<<<<<< HEAD
+msgid ""
+"Data in the system has changed. The owner of this plan needs to reaggregate "
+"it before it can be used. The status of the plan will be updated when "
+"reaggregation has completed."
+msgstr ""
+
 #: static-media/js/reaggregator.js:148
-=======
-#: redistricting/static/js/reaggregator.js:132
-#: static-media/CACHE/js/82c39619d6f1.js:358
-#: static-media/js/reaggregator.js:132
->>>>>>> 133130aa
-msgid ""
-"Data in the system has changed, and this plan is currently "
-"reaggregating to reflect these changes. The plan will not be available "
-"until reaggregation has completed."
-msgstr ""
-
-<<<<<<< HEAD
+msgid ""
+"Data in the system has changed, and this plan is currently reaggregating to "
+"reflect these changes. The plan will not be available until reaggregation "
+"has completed."
+msgstr ""
+
 #: static-media/js/reaggregator.js:159
 msgid "Unknown state"
 msgstr ""
 
 #: static-media/js/reaggregator.js:186
-=======
-#: redistricting/static/js/reaggregator.js:143
-#: static-media/CACHE/js/82c39619d6f1.js:358
-#: static-media/js/reaggregator.js:143
-msgid "Unknown state"
-msgstr ""
-
-#: redistricting/static/js/reaggregator.js:170
-#: static-media/CACHE/js/82c39619d6f1.js:358
-#: static-media/js/reaggregator.js:170
->>>>>>> 133130aa
-#, fuzzy
 msgid "Error reaggregating plan"
-msgstr "Error al eliminar el Plan de"
-
-<<<<<<< HEAD
+msgstr ""
+
 #: static-media/js/register.js:39
 msgid "Terms of Use"
-msgstr "Términos de Uso"
+msgstr ""
 
 #: static-media/js/register.js:40
 msgid "Forgot Password"
-msgstr "Olvidó Su Contraseña"
+msgstr ""
 
 #: static-media/js/register.js:41
 msgid "Duplicate Session"
-msgstr "Duplicado de sesión"
+msgstr ""
 
 #: static-media/js/register.js:42
 msgid "Maximum Users Exceeded"
-msgstr "Los usuarios ha superado el máximo"
+msgstr ""
 
 #: static-media/js/register.js:49
 msgid ""
-"Sorry, registration is not available at this time.  Please try logging "
-"in anonymously or coming back later"
-msgstr ""
-"Lo sentimos, el registro no está disponible en este momento. Intenta "
-"acceder de forma anónima o regresar más tarde"
+"Sorry, registration is not available at this time.  Please try logging in "
+"anonymously or coming back later"
+msgstr ""
 
 #: static-media/js/register.js:51
 msgid "Signup Unavailable"
-msgstr "Registro no está disponible"
+msgstr ""
 
 #: static-media/js/register.js:165
 msgid "You've been registered for the public mapping project."
-msgstr "Usted ha sido registrado para el proyecto de mapeo público."
+msgstr ""
 
 #: static-media/js/register.js:168
 msgid "Success!"
-msgstr "Éxito!"
+msgstr ""
 
 #: static-media/js/register.js:170
 msgid "Start Mapping"
-msgstr "Inicio Cartografía"
+msgstr ""
 
 #: static-media/js/register.js:183
 msgid "User Name already exists. Please choose another one."
-msgstr "Nombre de usuario ya existe. Por favor elija otro."
+msgstr ""
 
 #: static-media/js/register.js:191
 msgid ""
-"Email already exists. Enter another one, or use the password retrieval "
-"form"
-msgstr ""
-"Correo electrónico ya existe. Entrar en otro, o utilizar el formulario"
-" de recuperación de contraseña"
+"Email already exists. Enter another one, or use the password retrieval form"
+msgstr ""
 
 #: static-media/js/register.js:229
 msgid "Please Wait..."
-msgstr "Por favor espere."
+msgstr ""
 
 #: static-media/js/register.js:299
 msgid "You entered an incorrect user name or password"
-msgstr "Ha introducido un nombre de usuario o contraseña incorrectos"
+msgstr ""
 
 #: static-media/js/register.js:303
 msgid "Login Error"
-msgstr "Error de inicio de sesión"
+msgstr ""
 
 #: static-media/js/register.js:352
 msgid "Logged Off"
-msgstr "Sesión de usuario"
+msgstr ""
 
 #: static-media/js/register.js:353
 msgid ""
-"You have been logged off by another browser. This happens sometimes if "
-"you attempt to access the application from two different locations."
-msgstr ""
-"Usted ha sido desconectado por otro navegador. Esto ocurre a veces si "
-"se intenta acceder a la aplicación de dos lugares diferentes."
+"You have been logged off by another browser. This happens sometimes if you "
+"attempt to access the application from two different locations."
+msgstr ""
 
 #: static-media/js/register.js:354
 msgid "Please log in again"
-msgstr "Por favor, acceda de nuevo"
+msgstr ""
 
 #: static-media/js/reports.js:148
 msgid "Please select one or more reports to be generated."
@@ -1028,163 +597,49 @@
 msgstr ""
 
 #: static-media/js/reports.js:177
-=======
-#: redistricting/static/js/reports.js:145
-#: static-media/CACHE/js/82c39619d6f1.js:370 static-media/js/reports.js:145
-msgid "Please select one or more reports to be generated."
-msgstr ""
-
-#: redistricting/static/js/reports.js:153
-#: static-media/CACHE/js/82c39619d6f1.js:371 static-media/js/reports.js:153
-msgid "Generating Report"
-msgstr ""
-
-#: redistricting/static/js/reports.js:154
-#: static-media/CACHE/js/82c39619d6f1.js:371 static-media/js/reports.js:154
-msgid "You may use the rest of the application while the report is building."
-msgstr ""
-
-#: redistricting/static/js/reports.js:155
-#: static-media/CACHE/js/82c39619d6f1.js:371 static-media/js/reports.js:155
-msgid "A preview of your report will appear in this space when it is ready."
-msgstr ""
-
-#: redistricting/static/js/reports.js:174
-#: static-media/CACHE/js/82c39619d6f1.js:372 static-media/js/reports.js:174
->>>>>>> 133130aa
-#, fuzzy
 msgid "Report Error"
-msgstr "Error de inicio de sesión"
-
-<<<<<<< HEAD
+msgstr ""
+
 #: static-media/js/reports.js:178
 msgid "Sorry, this report cannot be previewed."
 msgstr ""
 
 #: static-media/js/reports.js:209
-=======
-#: redistricting/static/js/reports.js:175
-#: static-media/CACHE/js/82c39619d6f1.js:372 static-media/js/reports.js:175
-msgid "Sorry, this report cannot be previewed."
-msgstr ""
-
-#: redistricting/static/js/reports.js:206
-#: static-media/CACHE/js/82c39619d6f1.js:374 static-media/js/reports.js:206
->>>>>>> 133130aa
-#, fuzzy
 msgid "Connection Failed"
-msgstr "Error de validación"
-
-<<<<<<< HEAD
+msgstr ""
+
 #: static-media/js/reports.js:210
-=======
-#: redistricting/static/js/reports.js:207
-#: static-media/CACHE/js/82c39619d6f1.js:374 static-media/js/reports.js:207
->>>>>>> 133130aa
-msgid ""
-"There was a problem checking your report status. You can resume "
-"checking by clicking on the \"Create and Preview Report\" button."
-msgstr ""
-
-<<<<<<< HEAD
+msgid ""
+"There was a problem checking your report status. You can resume checking by "
+"clicking on the \"Create and Preview Report\" button."
+msgstr ""
+
 #: static-media/js/reports.js:364
 msgid "Open report in a new window"
 msgstr ""
 
-=======
-#: redistricting/static/js/reports.js:356
-#: static-media/CACHE/js/82c39619d6f1.js:377 static-media/js/reports.js:356
-msgid "Open report in a new window"
-msgstr ""
-
-#: redistricting/static/js/shareddistricts.js:60
-#: static-media/CACHE/js/82c39619d6f1.js:360
->>>>>>> 133130aa
 #: static-media/js/shareddistricts.js:60
 msgid "Copy and Paste %(bodyMembersCap)s"
 msgstr ""
 
-<<<<<<< HEAD
 #: static-media/js/shareddistricts.js:142
 msgid "Plan"
-msgstr "Plan"
+msgstr ""
 
 #: static-media/js/shareddistricts.js:199
 msgid "%(bodyMemberLongCap)s Name"
 msgstr ""
 
 #: static-media/js/shareddistricts.js:298
-=======
-#: redistricting/static/js/shareddistricts.js:140
-#: static-media/CACHE/js/82c39619d6f1.js:360
-#: static-media/js/shareddistricts.js:140
-msgid "Author"
-msgstr ""
-
-#: redistricting/static/js/shareddistricts.js:141
-#: static-media/CACHE/js/82c39619d6f1.js:360
-#: static-media/js/shareddistricts.js:141
-msgid "Plan"
-msgstr ""
-
-#: redistricting/static/js/shareddistricts.js:142
-#: static-media/CACHE/js/82c39619d6f1.js:360
-#: static-media/js/shareddistricts.js:142
-msgid "Description"
-msgstr ""
-
-#: redistricting/static/js/shareddistricts.js:143
-#: static-media/CACHE/js/82c39619d6f1.js:360
-#: static-media/js/shareddistricts.js:143
-msgid "Shared"
-msgstr ""
-
-#: redistricting/static/js/shareddistricts.js:144
-#: static-media/CACHE/js/82c39619d6f1.js:360
-#: static-media/js/shareddistricts.js:144
-msgid "Last Edited"
-msgstr ""
-
-#: redistricting/static/js/shareddistricts.js:145
-#: static-media/CACHE/js/82c39619d6f1.js:360
-#: static-media/js/shareddistricts.js:145
-msgid "Edit"
-msgstr ""
-
-#: redistricting/static/js/shareddistricts.js:146
-#: static-media/CACHE/js/82c39619d6f1.js:360
-#: static-media/js/shareddistricts.js:146
-msgid "# Districts"
-msgstr ""
-
-#: redistricting/static/js/shareddistricts.js:198
-#: static-media/CACHE/js/82c39619d6f1.js:360
-#: static-media/js/shareddistricts.js:198
-msgid "%(bodyMemberLongCap)s Name"
-msgstr ""
-
-#: redistricting/static/js/shareddistricts.js:297
-#: static-media/CACHE/js/82c39619d6f1.js:360
-#: static-media/js/shareddistricts.js:297
->>>>>>> 133130aa
 msgid "Maximum %(bodyMembers)s Reached"
-msgstr "%(bodyMembers)s máxima alcanzada"
-
-<<<<<<< HEAD
+msgstr ""
+
 #: static-media/js/shareddistricts.js:299
-=======
-#: redistricting/static/js/shareddistricts.js:298
-#: static-media/CACHE/js/82c39619d6f1.js:360
-#: static-media/js/shareddistricts.js:298
->>>>>>> 133130aa
-msgid ""
-"Your plan is at maximum capacity. Please delete a %(bodyMemberLong)s to"
-" enable pasting."
-msgstr ""
-"Su plan es a su máxima capacidad. Por favor, elimine una "
-"%(bodyMemberLong)s para permitir pegar."
-
-<<<<<<< HEAD
+msgid ""
+"Your plan is at maximum capacity. Please delete a %(bodyMemberLong)s to "
+"enable pasting."
+msgstr ""
+
 #: static-media/js/shareddistricts.js:309
 msgid "2. Remove %(num_available_districts)s before submitting"
 msgstr ""
@@ -1214,544 +669,90 @@
 msgid "Unable to paste %(bodyMembers)s"
 msgstr ""
 
-=======
-#: redistricting/static/js/shareddistricts.js:306
-#: static-media/CACHE/js/82c39619d6f1.js:360
-#: static-media/js/shareddistricts.js:306
-msgid "2. Remove %(num_available_districts)s before submitting"
-msgstr ""
-
-#: redistricting/static/js/shareddistricts.js:310
-#: static-media/CACHE/js/82c39619d6f1.js:360
-#: static-media/js/shareddistricts.js:310
-msgid "2. Check your selections"
-msgstr ""
-
-#: redistricting/static/js/shareddistricts.js:315
-#: static-media/CACHE/js/82c39619d6f1.js:360
-#: static-media/js/shareddistricts.js:315
-msgid "2. Select a %(bodyMemberLong)s to copy"
-msgstr ""
-
-#: redistricting/static/js/shareddistricts.js:319
-#: static-media/CACHE/js/82c39619d6f1.js:361
-#: static-media/js/shareddistricts.js:319
-msgid "2. Select a %(bodyMemberLong)s"
-msgstr ""
-
-#: redistricting/static/js/shareddistricts.js:326
-#: static-media/CACHE/js/82c39619d6f1.js:362
-#: static-media/js/shareddistricts.js:326
-msgid "2. Select up to %(available_districts)s %(bodyMembers)s to copy"
-msgstr ""
-
-#: redistricting/static/js/shareddistricts.js:333
-#: static-media/CACHE/js/82c39619d6f1.js:363
-#: static-media/js/shareddistricts.js:333
-msgid "2. Select %(bodyMembers)s"
-msgstr ""
-
-#: redistricting/static/js/shareddistricts.js:368
-#: redistricting/static/js/shareddistricts.js:375
-#: static-media/CACHE/js/82c39619d6f1.js:365
-#: static-media/js/shareddistricts.js:368
-#: static-media/js/shareddistricts.js:375
-msgid "Unable to paste %(bodyMembers)s"
-msgstr ""
-
-#: redistricting/static/js/splitsreport.js:51
-#: static-media/CACHE/js/82c39619d6f1.js:414
->>>>>>> 133130aa
 #: static-media/js/splitsreport.js:51
 msgid "Splits Report"
-msgstr "Divide Informe"
-
-<<<<<<< HEAD
+msgstr ""
+
 #: static-media/js/splitsreport.js:69
 msgid "Please wait. Retrieving splits report."
-msgstr "Por favor espere. Recuperar divide informe."
+msgstr ""
 
 #: static-media/js/splitsreport.js:72
 msgid "Retrieving Splits Report"
-msgstr "Recuperación de Informe"
+msgstr ""
 
 #: static-media/js/splitsreport.js:93
 msgid "Error encountered while retrieving splits report: "
-msgstr "Ha encontrado un error al recuperar divide informe: "
+msgstr ""
 
 #: static-media/js/splitsreport.js:105
 msgid "Please select either 1, 2, or 3 layers for comparison."
-msgstr "Por favor, seleccionar 1,2 o 3 capas para la comparación."
+msgstr ""
 
 #: static-media/js/statisticssets.js:165
-=======
-#: redistricting/static/js/splitsreport.js:68
-#: static-media/CACHE/js/82c39619d6f1.js:414
-#: static-media/js/splitsreport.js:68
-msgid "Please wait while retrieving splits report."
-msgstr "Por favor, espere mientras se recuperaban divide informe."
-
-#: redistricting/static/js/splitsreport.js:71
-#: static-media/CACHE/js/82c39619d6f1.js:414
-#: static-media/js/splitsreport.js:71
-msgid "Retrieving Splits Report"
-msgstr "Recuperación de Informe"
-
-#: redistricting/static/js/splitsreport.js:92
-#: static-media/CACHE/js/82c39619d6f1.js:414
-#: static-media/js/splitsreport.js:92
-msgid "Error encountered while retrieving splits report: "
-msgstr "Ha encontrado un error al recuperar divide informe: "
-
-#: redistricting/static/js/splitsreport.js:104
-#: static-media/CACHE/js/82c39619d6f1.js:414
-#: static-media/js/splitsreport.js:104
-msgid "Please select either 1, 2, or 3 layers for comparison."
-msgstr "Por favor, seleccionar 1,2 o 3 capas para la comparación."
-
-#: redistricting/static/js/splitsreport.js:105
-#: redistricting/static/js/statisticssets.js:337
-#: redistricting/static/js/statisticssets.js:346
-#: redistricting/static/js/statisticssets.js:385
-#: static-media/CACHE/js/82c39619d6f1.js:408
-#: static-media/CACHE/js/82c39619d6f1.js:409
-#: static-media/CACHE/js/82c39619d6f1.js:411
-#: static-media/CACHE/js/82c39619d6f1.js:414
-#: static-media/js/splitsreport.js:105 static-media/js/statisticssets.js:337
-#: static-media/js/statisticssets.js:346 static-media/js/statisticssets.js:385
-msgid "Warning"
-msgstr "Advertencia"
-
-#: redistricting/static/js/statisticssets.js:164
-#: static-media/CACHE/js/82c39619d6f1.js:402
-#: static-media/js/statisticssets.js:164
->>>>>>> 133130aa
 msgid "Loading Statistics..."
-msgstr "Estadísticas de carga..."
-
-<<<<<<< HEAD
+msgstr ""
+
 #: static-media/js/statisticssets.js:337
 msgid "Please select 3 or fewer statistics."
-msgstr "Por favor, seleccione 3 o menos las estadísticas."
+msgstr ""
 
 #: static-media/js/statisticssets.js:346
 msgid "Please name your statistics set."
-msgstr "Por favor el nombre de su conjunto de estadísticas"
+msgstr ""
 
 #: static-media/js/statisticssets.js:392
-=======
-#: redistricting/static/js/statisticssets.js:336
-#: static-media/CACHE/js/82c39619d6f1.js:408
-#: static-media/js/statisticssets.js:336
-msgid "Please select 3 or fewer statistics."
-msgstr "Por favor, seleccione 3 o menos las estadísticas."
-
-#: redistricting/static/js/statisticssets.js:345
-#: static-media/CACHE/js/82c39619d6f1.js:409
-#: static-media/js/statisticssets.js:345
-msgid "Please name your statistics set."
-msgstr "Por favor el nombre de su conjunto de estadísticas"
-
-#: redistricting/static/js/statisticssets.js:391
-#: static-media/CACHE/js/82c39619d6f1.js:412
-#: static-media/js/statisticssets.js:391
->>>>>>> 133130aa
 msgid "Please select 1-3 statistics to save in the named set."
 msgstr ""
-"Por favor, seleccione les estadísticas de 1-3 para ahorrar en el "
-"conjunto con nombre."
-
-<<<<<<< HEAD
+
 #: static-media/js/statisticssets.js:393
 msgid "Incomplete"
-msgstr "Incompleto"
+msgstr ""
 
 #: static-media/js/ui.js:65
 msgid "Coming Soon..."
-msgstr "Muy pronto ..."
-=======
-#: redistricting/static/js/statisticssets.js:392
-#: static-media/CACHE/js/82c39619d6f1.js:412
-#: static-media/js/statisticssets.js:392
-msgid "Incomplete"
-msgstr "Incompleto"
-
-#: static-media/CACHE/js/82c39619d6f1.js:91 static-media/js/ui.js:64
-#: static/js/ui.js:64
-msgid "Coming Soon..."
-msgstr "Muy pronto ..."
-
-#: static-media/CACHE/js/82c39619d6f1.js:97 static-media/js/ui.js:206
-#: static-media/js/ui.js.py:234 static/js/ui.js:206 static/js/ui.js.py:234
-msgid "Validation Failed"
-msgstr "Error de validación"
-
-#: static-media/CACHE/js/82c39619d6f1.js:97 static-media/js/ui.js:211
-#: static-media/js/ui.js.py:242 static/js/ui.js:211 static/js/ui.js.py:242
-msgid "Server error. Please try again later"
-msgstr "Error del servidor. Por favor, inténtelo de nuevo más tarde"
-
-#: static-media/CACHE/js/82c39619d6f1.js:97 static-media/js/ui.js:218
-#: static/js/ui.js:218
-msgid "Update Leaderboards<br/>with Working Plan"
-msgstr "Líderes de actualización <br/> con el Plan de Trabajo"
-
-#: static-media/CACHE/js/82c39619d6f1.js:98 static-media/js/ui.js:248
-#: static/js/ui.js:248
-msgid "Download Scores<br/>as CSV"
-msgstr "Las puntuaciones de <br/> descarga  como CSV"
-
-#: static-media/CACHE/js/82c39619d6f1.js:107 static-media/js/ui.js:446
-#: static/js/ui.js:446
-msgid "Please Wait"
-msgstr "Por favor espere ..."
-
-#: static-media/CACHE/js/82c39619d6f1.js:107 static-media/js/ui.js:446
-#: static/js/ui.js:446
-msgid "Publishing with the server"
-msgstr "Publicación con el servidor"
-
-#: static-media/CACHE/js/82c39619d6f1.js:107 static-media/js/ui.js:457
-#: static/js/ui.js:457
-msgid "Please enter a new name to publish your plan."
-msgstr "Por favor, introduzca un nuevo nombre para publicar su plan."
-
-#: static-media/CACHE/js/82c39619d6f1.js:108 static-media/js/ui.js:469
-#: static/js/ui.js:469
-msgid "Oops!"
-msgstr "Oops!"
-
-#: static-media/CACHE/js/82c39619d6f1.js:111 static-media/js/ui.js:488
-#: static/js/ui.js:488
-msgid "Server Failure"
-msgstr "Fallas del servidor"
-
-#: static-media/CACHE/js/82c39619d6f1.js:111 static-media/js/ui.js:488
-#: static/js/ui.js:488
-msgid "Sorry, we weren't able to contact the server.  Please try again later."
-msgstr ""
-"Lo sentimos, no hemos podido contactar con el servidor. Por favor, inténtelo "
-"de nuevo más tarde."
-
-#: static-media/CACHE/js/82c39619d6f1.js:378 static-media/js/register.js:39
-#: static/js/register.js:39
-msgid "Terms of Use"
-msgstr "Términos de Uso"
-
-#: static-media/CACHE/js/82c39619d6f1.js:378 static-media/js/register.js:40
-#: static/js/register.js:40
-msgid "Forgot Password"
-msgstr "Olvidó Su Contraseña"
-
-#: static-media/CACHE/js/82c39619d6f1.js:378 static-media/js/register.js:41
-#: static/js/register.js:41
-msgid "Duplicate Session"
-msgstr "Duplicado de sesión"
-
-#: static-media/CACHE/js/82c39619d6f1.js:378 static-media/js/register.js:42
-#: static/js/register.js:42
-msgid "Maximum Users Exceeded"
-msgstr "Los usuarios ha superado el máximo"
-
-#: static-media/CACHE/js/82c39619d6f1.js:378 static-media/js/register.js:48
-#: static/js/register.js:48
-msgid ""
-"Sorry, registration is not available at this time.  Please try logging in "
-"anonymously or coming back later"
-msgstr ""
-"Lo sentimos, el registro no está disponible en este momento. Intenta acceder "
-"de forma anónima o regresar más tarde"
-
-#: static-media/CACHE/js/82c39619d6f1.js:378 static-media/js/register.js:50
-#: static/js/register.js:50
-msgid "Signup Unavailable"
-msgstr "Registro no está disponible"
-
-#: static-media/CACHE/js/82c39619d6f1.js:391 static-media/js/register.js:163
-#: static/js/register.js:163
-msgid "You've been registered for the public mapping project."
-msgstr "Usted ha sido registrado para el proyecto de mapeo público."
-
-#: static-media/CACHE/js/82c39619d6f1.js:391 static-media/js/register.js:166
-#: static/js/register.js:166
-msgid "Success!"
-msgstr "Éxito!"
-
-#: static-media/CACHE/js/82c39619d6f1.js:391 static-media/js/register.js:168
-#: static/js/register.js:168
-msgid "Start Mapping"
-msgstr "Inicio Cartografía"
-
-#: static-media/CACHE/js/82c39619d6f1.js:391 static-media/js/register.js:181
-#: static/js/register.js:181
-msgid "User Name already exists. Please choose another one."
-msgstr "Nombre de usuario ya existe. Por favor elija otro."
-
-#: static-media/CACHE/js/82c39619d6f1.js:391 static-media/js/register.js:189
-#: static/js/register.js:189
-msgid ""
-"Email already exists. Enter another one, or use the password retrieval form"
-msgstr ""
-"Correo electrónico ya existe. Entrar en otro, o utilizar el formulario de "
-"recuperación de contraseña"
-
-#: static-media/CACHE/js/82c39619d6f1.js:393 static-media/js/register.js:225
-#: static/js/register.js:225
-msgid "Please Wait..."
-msgstr "Por favor espere ..."
-
-#: static-media/CACHE/js/82c39619d6f1.js:396 static-media/js/register.js:292
-#: static/js/register.js:292
-msgid "You entered an incorrect user name or password"
-msgstr "Ha introducido un nombre de usuario o contraseña incorrectos"
-
-#: static-media/CACHE/js/82c39619d6f1.js:396 static-media/js/register.js:296
-#: static/js/register.js:296
-msgid "Login Error"
-msgstr "Error de inicio de sesión"
-
-#: static-media/CACHE/js/82c39619d6f1.js:396 static-media/js/register.js:345
-#: static/js/register.js:345
-msgid "Logged Off"
-msgstr "Sesión de usuario"
-
-#: static-media/CACHE/js/82c39619d6f1.js:396 static-media/js/register.js:346
-#: static/js/register.js:346
-msgid ""
-"You have been logged off by another browser. This happens sometimes if you "
-"attempt to access the application from two different locations."
-msgstr ""
-"Usted ha sido desconectado por otro navegador. Esto ocurre a veces si se "
-"intenta acceder a la aplicación de dos lugares diferentes."
-
-#: static-media/CACHE/js/82c39619d6f1.js:396 static-media/js/register.js:347
-#: static/js/register.js:347
-msgid "Please log in again"
-msgstr "Por favor, acceda de nuevo"
-
-#: static-media/admin/js/SelectFilter2.js:77
-msgid "Clear all"
-msgstr "Borrar todos"
-
-#: static-media/admin/js/actions.js:18
-msgid "%(sel)s of %(cnt)s selected"
-msgid_plural "%(sel)s of %(cnt)s selected"
-msgstr[0] "%(sel)s de %(cnt)s seleccionado"
-msgstr[1] "%(sel)s de %(cnt)s seleccionado"
-
-#: static-media/admin/js/actions.js:109
-msgid ""
-"You have unsaved changes on individual editable fields. If you run an "
-"action, your unsaved changes will be lost."
-msgstr ""
-"No ha guardado los cambios en los campos editables individuales. Si ejecuta "
-"una acción, los cambios no guardados se perderán."
-
-#: static-media/admin/js/actions.js:121 static-media/admin/js/actions.min.js:6
-msgid ""
-"You have selected an action, but you haven't saved your changes to "
-"individual fields yet. Please click OK to save. You'll need to re-run the "
-"action."
-msgstr ""
-"Usted ha seleccionado una acción, pero no ha guardado los cambios en los "
-"campos individuales todavía. Por favor, haga clic en Aceptar para guardar. "
-"Tendrá que volver a ejecutar la acción."
-
-#: static-media/admin/js/actions.js:123 static-media/admin/js/actions.min.js:6
-msgid ""
-"You have selected an action, and you haven't made any changes on individual "
-"fields. You're probably looking for the Go button rather than the Save "
-"button."
-msgstr ""
-"Usted ha seleccionado una acción, y no ha realizado ningún cambio en campos "
-"individuales. Probablemente usted está buscando en el botón Ir en lugar de "
-"en el botón Guardar."
-
-#: static-media/admin/js/calendar.js:24 static-media/admin/js/dateparse.js:32
-msgid ""
-"January February March April May June July August September October November "
-"December"
-msgstr ""
-"Enero Febrero Marzo Abril Mayo Junio ​​Julio Agosto Septiembre Octubre "
-"Noviembre Diciembre"
-
-#: static-media/admin/js/calendar.js:25
-msgid "S M T W T F S"
-msgstr "DLMMJVS"
-
-#: static-media/admin/js/collapse.js:9 static-media/admin/js/collapse.js:21
-#: static-media/admin/js/collapse.min.js:1
-msgid "Show"
-msgstr "Mostrar"
-
-#: static-media/admin/js/collapse.js:16
-#: static-media/admin/js/collapse.min.js:1
-msgid "Hide"
-msgstr "Ocultar"
-
-#: static-media/admin/js/dateparse.js:33
-msgid "Sunday Monday Tuesday Wednesday Thursday Friday Saturday"
-msgstr "Lunes Martes Miércoles Jueves Viernes Sábado Domingo"
-
-#: static-media/admin/js/admin/DateTimeShortcuts.js:49
-#: static-media/admin/js/admin/DateTimeShortcuts.js:84
-msgid "Now"
-msgstr "Ahora"
-
-#: static-media/admin/js/admin/DateTimeShortcuts.js:53
-msgid "Clock"
-msgstr "Reloj"
-
-#: static-media/admin/js/admin/DateTimeShortcuts.js:80
-msgid "Choose a time"
-msgstr "Elija un momento en"
-
-#: static-media/admin/js/admin/DateTimeShortcuts.js:85
-msgid "Midnight"
-msgstr "Medianoche"
-
-#: static-media/admin/js/admin/DateTimeShortcuts.js:86
-msgid "6 a.m."
-msgstr "6 a.m."
->>>>>>> 133130aa
+msgstr ""
 
 #: static-media/js/ui.js:217 static-media/js/ui.js.c:247
 msgid "Validation Failed"
-msgstr "Error de validación"
+msgstr ""
 
 #: static-media/js/ui.js:222 static-media/js/ui.js.c:255
 msgid "Server error. Please try again later"
-msgstr "Error del servidor. Por favor, inténtelo de nuevo más tarde"
+msgstr ""
 
 #: static-media/js/ui.js:230
 msgid "Update Leaderboards<br/>with Working Plan"
-msgstr "Líderes de actualización <br/> con el Plan de Trabajo"
+msgstr ""
 
 #: static-media/js/ui.js:262
 msgid "Download Scores<br/>as CSV"
-msgstr "Las puntuaciones de<br/>descarga como CSV"
+msgstr ""
 
 #: static-media/js/ui.js:385
 msgid "Last Saved on %(day)s at %(hour)s:%(minute)s"
-msgstr "Guardado en %(day)s en %(hour)s:%(minute)s"
+msgstr ""
 
 #: static-media/js/ui.js:479
 msgid "Please Wait"
-msgstr "Por favor espere."
-
-<<<<<<< HEAD
+msgstr ""
+
 #: static-media/js/ui.js:479
 msgid "Publishing with the server"
-msgstr "Publicación con el servidor"
+msgstr ""
 
 #: static-media/js/ui.js:490
 msgid "Please enter a new name to publish your plan."
-msgstr "Por favor, introduzca un nuevo nombre para publicar su plan."
+msgstr ""
 
 #: static-media/js/ui.js:502
 msgid "Oops!"
-msgstr "Oops!"
+msgstr ""
 
 #: static-media/js/ui.js:521
 msgid "Server Failure"
-msgstr "Fallas del servidor"
+msgstr ""
 
 #: static-media/js/ui.js:521
 msgid "Sorry, we weren't able to contact the server.  Please try again later."
-msgstr ""
-"Lo sentimos, no hemos podido contactar con el servidor. Por favor, "
-"inténtelo de nuevo más tarde."
-
-#~ msgid "Clear all"
-#~ msgstr "Borrar todos"
-
-#~ msgid "%(sel)s of %(cnt)s selected"
-#~ msgid_plural "%(sel)s of %(cnt)s selected"
-#~ msgstr[0] "%(sel)s de %(cnt)s seleccionado"
-#~ msgstr[1] "%(sel)s de %(cnt)s seleccionado"
-
-#~ msgid ""
-#~ "You have unsaved changes on individual editable fields. If you run an "
-#~ "action, your unsaved changes will be lost."
-#~ msgstr ""
-#~ "No ha guardado los cambios en los campos editables individuales. Si "
-#~ "ejecuta una acción, los cambios no guardados se perderán."
-
-#~ msgid ""
-#~ "You have selected an action, but you haven't saved your changes to "
-#~ "individual fields yet. Please click OK to save. You'll need to re-run "
-#~ "the action."
-#~ msgstr ""
-#~ "Usted ha seleccionado una acción, pero no ha guardado los cambios en "
-#~ "los campos individuales todavía. Por favor, haga clic en Aceptar para "
-#~ "guardar. Tendrá que volver a ejecutar la acción."
-
-#~ msgid ""
-#~ "You have selected an action, and you haven't made any changes on "
-#~ "individual fields. You're probably looking for the Go button rather "
-#~ "than the Save button."
-#~ msgstr ""
-#~ "Usted ha seleccionado una acción, y no ha realizado ningún cambio en "
-#~ "campos individuales. Probablemente usted está buscando en el botón Ir "
-#~ "en lugar de en el botón Guardar."
-
-#~ msgid ""
-#~ "January February March April May June July August September October "
-#~ "November December"
-#~ msgstr ""
-#~ "Enero Febrero Marzo Abril Mayo Junio ​​Julio Agosto Septiembre Octubre"
-#~ " Noviembre Diciembre"
-
-#~ msgid "S M T W T F S"
-#~ msgstr "DLMMJVS"
-
-#~ msgid "Show"
-#~ msgstr "Mostrar"
-
-#~ msgid "Hide"
-#~ msgstr "Ocultar"
-
-#~ msgid "Sunday Monday Tuesday Wednesday Thursday Friday Saturday"
-#~ msgstr "Lunes Martes Miércoles Jueves Viernes Sábado Domingo"
-
-#~ msgid "Now"
-#~ msgstr "Ahora"
-
-#~ msgid "Clock"
-#~ msgstr "Reloj"
-
-#~ msgid "Choose a time"
-#~ msgstr "Elija un momento en"
-
-#~ msgid "Midnight"
-#~ msgstr "Medianoche"
-
-#~ msgid "6 a.m."
-#~ msgstr "6 a.m."
-
-#~ msgid "Noon"
-#~ msgstr "Mediodía"
-
-#~ msgid "Today"
-#~ msgstr "Hoy"
-
-#~ msgid "Calendar"
-#~ msgstr "Calendario"
-
-#~ msgid "Yesterday"
-#~ msgstr "Ayer"
-
-#~ msgid "Tomorrow"
-#~ msgstr "Mañana"
-
-#~ msgid " Search "
-#~ msgstr "Búsqueda"
-
-=======
-#, fuzzy
->>>>>>> 133130aa
-#~ msgid "Please suppy a valid email address so we "
-#~ msgstr "Por favor ingrese su dirección de correo electrónico válida."
-
-#~ msgid "That is not a valid email address."
-#~ msgstr "Por favor ingrese su dirección de correo electrónico válida."+msgstr ""