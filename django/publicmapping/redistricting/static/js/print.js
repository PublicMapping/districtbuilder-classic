/*
   Copyright 2011 Micah Altman, Michael McDonald

   Licensed under the Apache License, Version 2.0 (the "License");
   you may not use this file except in compliance with the License.
   You may obtain a copy of the License at

       http://www.apache.org/licenses/LICENSE-2.0

   Unless required by applicable law or agreed to in writing, software
   distributed under the License is distributed on an "AS IS" BASIS,
   WITHOUT WARRANTIES OR CONDITIONS OF ANY KIND, either express or implied.
   See the License for the specific language governing permissions and
   limitations under the License.

   This file is part of The Public Mapping Project
   https://github.com/PublicMapping/

   Purpose:
       This script file defines behaviors of the 'Choose Plan' dialog.
   
   Author: 
        Andrew Jennings, David Zwarg
*/

/**
 * Create a jQuery compatible object that contains functionality for
 * printing the current map view.
 *
 * Parameters:
 *   options -- Configuration options for the print layout.
 */
printplan = function(options) {

    var _self = {},
        _options = $.extend({
            plan: 0,
            target: document.body,
            map: null,
            height: 500,
            width: 1024
        }, options),
        _styleCache = {};

    /**
     * Initialize the print button. Setup the click event for the target to
     * show the print page.
     *
     * Returns:
     *   The print button.
     */
    _self.init = function() {
        var _init = function(evt, map) {
            _options.target.click(_self.doprint);

            _options.map = map;
            _options.districtLayer = map.getLayersByName('Current Plan')[0];

            $(map.div).bind('style_changed',{type:'district'},_self.styletracker);
        };

        $(document.body).bind('mapready',_init);

        $(_options.target).button({icons: {primary:'ui-icon'}});

        return _self;
    };

    /**
     * Track the style changes to the layers, and cache the JSON-ified SLDs.
     */
    _self.styletracker = function(event, style, layername) {
        _styleCache[layername] = style;
    };

    /**
     * Print the current map view.
     */
    _self.doprint = function() {
        var geolevel = null,
            disturl = '',
            distlyr = '',
            geogurl = '',
            geolyr = '',
            legend = {
                geotitle:'',
                geo:[],
                disttitle:'',
                dist:[]
            },
            sz = _options.map.getExtent(),
<<<<<<< HEAD
            cen = sz.getCenterLonLat(),
            sz_array = sz.toArray(),
            zoom = 0,
            res = 1,
            params = null,
=======
            cen = _options.map.getCenter(),
>>>>>>> 688398dd
            uStyle = null,
            sld = null,
            district_sld = null,
            label_sld = null,
            fmt = new OpenLayers.Format.SLD(),
            legendfmt = new OpenLayers.Format.JSON(),
            // regexp grouping:
            //   $1 = namespace
            //   $2 = region
            //   $3 = geography
            //   $4 = demographic
            lyrRE = new RegExp('^(.*):demo_([^_]*)_([^_]*)(_([^_]*))?$'),
            // the collection of rules for this area-part of the district
            areaRules = [],
            // the collection of rules for this border(+label) part of the district
            lineRules = [],
            labeled = false;

        // get the visible geolevel
        $.each(_options.map.getLayersBy('CLASS_NAME','OpenLayers.Layer.WMS'),function(idx, item){
            if (item.getVisibility()) {
                geolevel = item;
            }
        });

        // iterate over the rules of the geolevel style cache,
        // adding the polygon styles first, then appending the
        // line style to all features
        $.each(_styleCache[geolevel.name].rules, function(idx, item) {
            if (item.symbolizer.Polygon != null) {
                legend.geo.push({
                    title: item.title,
                    fillColor: item.symbolizer.Polygon.fillColor,
                    strokeColor: item.symbolizer.Polygon.strokeColor,
                    strokeWidth: item.symbolizer.Polygon.strokeWidth
                });
            }
            else if (item.symbolizer.Line != null) {
                if (legend.geo.length == 0) {
                    legend.geo.push({
                        title:item.title,
                        fillColor: '#eeeeee',
                        strokeColor: item.symbolizer.Line.strokeColor,
                        strokeWidth: item.symbolizer.Line.strokeWidth
                    });
                }
                else {
                    $.each(legend.geo, function(idx, litem) {
                        litem.strokeColor = item.symbolizer.Line.strokeColor;
                        litem.strokeWidth = item.symbolizer.Line.strokeWidth;
                    });
                }
            }
        });

        // get the base URL for the geographic WMS
        geogurl = geolevel.url;
        // get the name of the geographic layer
        geolyr = geolevel.params.LAYERS;
        // get the title of the geographic style layer
        legend.geotitle = _styleCache[geolevel.name].title;

        // iterate over the rules of the district style cache,
        // adding the polygon styles, which contain the borders, too
        $.each(_styleCache[_options.districtLayer.name].rules, function(idx, item) {
            if (item.symbolizer.Polygon != null) {
                legend.dist.push({
                    title: item.title,
                    fillColor: item.symbolizer.Polygon.fillColor,
                    strokeColor: item.symbolizer.Polygon.strokeColor,
                    strokeWidth: item.symbolizer.Polygon.strokeWidth
                });
            }
        });

        // begin constructing a full SLD for the district layer
        uStyle = OpenLayers.Util.extend({},_options.districtLayer.styleMap.styles['default']);
        uStyle.layerName = _options.districtLayer.name;

        // if the 'none' style is selected, there will be no polygon styles
        // for the district, so pull them out of the default style
        if (legend.dist.length == 0) {
            legend.dist.push({
                title: 'Boundary',
                fillColor: '#eeeeee',
                strokeColor: uStyle.defaultStyle.strokeColor,
                strokeWidth: uStyle.defaultStyle.strokeWidth
            });
        }

        // reconstitute the geoserver name of the district layer
        disturl = geolevel.url;
        $.each(_options.map.getLayersBy('visibility',true),function(idx, item){
            if (lyrRE.test(item.name)) {
                distlyr = RegExp.$1 + ':simple_district_' + RegExp.$2 + '_' + RegExp.$3;
            }
        });

<<<<<<< HEAD
        uStyle = OpenLayers.Util.extend({},_options.districtLayer.styleMap.styles['default']);
        uStyle.layerName = _options.districtLayer.name;
        var mapRules = [];
        var legendRules = [];
        var labeled = false;
=======
        // get the title of the district style layer
        legend.disttitle = _styleCache[_options.districtLayer.name].title;

        // for each rule in the district layer user style
>>>>>>> 688398dd
        $.each(uStyle.rules, function(ridx, ruleItem){
            var fids = [];
            // for each feature in the district layer
            $.each(_options.districtLayer.features, function(fidx, featureItem) {
                // if the rule applies to the feature, store the feature id
                if (ruleItem.evaluate(featureItem)) {
                    fids.push(featureItem.fid);
                }
                if (!labeled) {
                    var lblFilter = new OpenLayers.Filter.Comparison({
                        type: OpenLayers.Filter.Comparison.EQUAL_TO,
                        property: 'id',
                        value: featureItem.fid
                    });
                    var defStyle = featureItem.layer.styleMap.styles['default'].defaultStyle,
                        ffam = defStyle.fontFamily,
                        fwht = defStyle.fontWeight,
                        fsz = defStyle.fontSize,
                        fclr = defStyle.fontColor;
                    // process the font stuff a little
                    ffam = ffam.split(',')[0];
                    fwht = (fwht > 100) ? 'bold' : 'normal';
                    fsz = new RegExp('.*pt$').test(fsz) ? convertPtToPx(fsz) : fsz;
                    var lblRule = new OpenLayers.Rule({
                        filter: lblFilter,
                        symbolizer: { Text: new OpenLayers.Symbolizer.Text({
                            label:featureItem.attributes.name,
                            fontFamily: ffam,
                            fontWeight: fwht,
                            fontSize: fsz,
                            fillColor: fclr,
                            fillOpacity: 1.0
                        })}
                    });
                    lineRules.push(lblRule);
                }
            });
            labeled = true;
            if (fids.length > 0) {
                var myAreaStyle = { Polygon: OpenLayers.Util.extend({}, uStyle.defaultStyle) },
                    myLineStyle = { Line: OpenLayers.Util.extend({}, uStyle.defaultStyle) },
                    subFilters = [],
                    myRule = null;
                myAreaStyle = OpenLayers.Util.extend(myAreaStyle, ruleItem.symbolizer);
                myLineStyle = OpenLayers.Util.extend(myLineStyle, ruleItem.symbolizer);
                if (myAreaStyle.Polygon.fillColor) {
                    // convert the rgb() colors to #... notation
                    myAreaStyle.Polygon.fillColor = colorToHex(myAreaStyle.Polygon.fillColor);
                }
                if (myLineStyle.Line.strokeColor) {
                    // convert the rgb() colors to #... notation
                    myLineStyle.Line.strokeColor = colorToHex(myLineStyle.Line.strokeColor);
                }
                for (var i = 0; i < fids.length; i++) {
                    subFilters.push( new OpenLayers.Filter.Comparison({
                        type: OpenLayers.Filter.Comparison.EQUAL_TO,
                        property: 'id',
                        value: fids[i]
                    }));
                }
                // create a rule for the features that match this rule
                myAreaRule = new OpenLayers.Rule({
                    title: ruleItem.title,
                    filter: new OpenLayers.Filter.Logical({
                        type: OpenLayers.Filter.Logical.OR,
                        filters: subFilters
                    }),
                    symbolizer: myAreaStyle
                });
                areaRules.push(myAreaRule);

                // create a rule for the features that match this rule
                myLineRule = new OpenLayers.Rule({
                    title: ruleItem.title,
                    filter: new OpenLayers.Filter.Logical({
                        type: OpenLayers.Filter.Logical.OR,
                        filters: subFilters
                    }),
                    symbolizer: myLineStyle
                });
                lineRules.push(myLineRule);
            }
        });
        delete uStyle.defaultStyle;

        // construct the full userstyle
        uStyle.rules = areaRules;
        sld = { namedLayers: {}, version: '1.0.0' };
        sld.namedLayers[distlyr] = {
            name: distlyr,
            userStyles: [ uStyle ],
            namedStyles: []
        };
        // serialize to a string variable
        district_sld = fmt.write(sld);

        // construct the full userstyle
        uStyle.rules = lineRules;
        sld = { namedLayers: {}, version: '1.0.0' };
        sld.namedLayers[distlyr] = {
            name: distlyr,
            userStyles: [ uStyle ],
            namedStyles: []
        }
        // serialize to a string variable
        label_sld = fmt.write(sld);

        // the area district layer SLD now lives in 'district_sld'
        // the line district layer SLD now lives in 'label_sld'

        // pad out dimensions to keep from distorting result map
        if (sz.getWidth()/sz.getHeight() < _options.width/_options.height) {
            // sz_array height needs to be smaller
            var new_h = sz.getWidth() * _options.height / _options.width;
            sz.bottom = cen.lat - new_h / 2.0;
            sz.top = cen.lat + new_h / 2.0;
        }
        else if (sz.getWidth()/sz.getHeight() > _options.width/_options.height) {
            // sz_array width needs to be smaller
            var new_w = sz.getHeight() * _options.width / _options.height;
            sz.left = cen.lon - new_w / 2.0;
            sz.right = cen.lon + new_w / 2.0;
        }

        // POST all these items to the printing endpoint
        $(document.body).append('<form id="printForm" method="POST" action="../print/" target="_blank">' +
            '<input type="hidden" name="csrfmiddlewaretoken" value="' + $('#csrfmiddlewaretoken').val() + '"/>' +
            '<input type="hidden" name="plan_id" value="' + PLAN_ID + '"/>' +
            '<input type="hidden" name="height" value="' + _options.height + '"/>' +
            '<input type="hidden" name="width" value="' + _options.width + '"/>' +
            '<input type="hidden" name="geography_url" value="' + geogurl + '"/>' +
            '<input type="hidden" name="geography_lyr" value="' + geolyr + '"/>' +
            '<input type="hidden" name="district_url" value="' + disturl + '"/>' +
            '<input type="hidden" name="district_lyr" value="' + distlyr + '"/>' +
            '<input type="hidden" name="bbox" value="' + sz.toBBOX() + '"/>' +
            '<input type="hidden" name="opacity" value="' + _options.districtLayer.opacity + '"/>' +
            '<textarea name="legend" style="display:none;">' + legendfmt.write(legend) + '</textarea>' +
            '<textarea name="district_sld" style="display:none;">' + district_sld + '</textarea>' +
            '<textarea name="label_sld" style="display:none;">' + label_sld + '</textarea>' +
            '</form>');

        // submit the form
        $('#printForm').submit();

        // remove the form from the document, so you can print more than once
        $('#printForm').remove();
    };

    var convertPtToPx = function(str) {
        var pts = parseInt(str,10), px = 0;
        pts -= 6;
        px = pts / 0.75;
        px += 8;
        px *= 2; // superscale
        return px.toFixed(1);
    };

    var colorToHex = function(color) {
        if (color.substr(0, 1) === '#') {
            return color;
        }
        var digits = /(.*?)rgb\((\d+), (\d+), (\d+)\)/.exec(color);
                                    
        var red = parseInt(digits[2]);
        var green = parseInt(digits[3]);
        var blue = parseInt(digits[4]);
                                                    
        var rgb = blue | (green << 8) | (red << 16);
        var str = rgb.toString(16);
        while (str.length < 6) { str = '0' + str; }
        return '#' + str;
    };

    return _self;
};
<|MERGE_RESOLUTION|>--- conflicted
+++ resolved
@@ -89,15 +89,7 @@
                 dist:[]
             },
             sz = _options.map.getExtent(),
-<<<<<<< HEAD
-            cen = sz.getCenterLonLat(),
-            sz_array = sz.toArray(),
-            zoom = 0,
-            res = 1,
-            params = null,
-=======
             cen = _options.map.getCenter(),
->>>>>>> 688398dd
             uStyle = null,
             sld = null,
             district_sld = null,
@@ -196,18 +188,10 @@
             }
         });
 
-<<<<<<< HEAD
-        uStyle = OpenLayers.Util.extend({},_options.districtLayer.styleMap.styles['default']);
-        uStyle.layerName = _options.districtLayer.name;
-        var mapRules = [];
-        var legendRules = [];
-        var labeled = false;
-=======
         // get the title of the district style layer
         legend.disttitle = _styleCache[_options.districtLayer.name].title;
 
         // for each rule in the district layer user style
->>>>>>> 688398dd
         $.each(uStyle.rules, function(ridx, ruleItem){
             var fids = [];
             // for each feature in the district layer
