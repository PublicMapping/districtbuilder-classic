{% extends "viewplan.html" %}

{% comment %}

   Copyright 2010 Micah Altman, Michael McDonald

   Licensed under the Apache License, Version 2.0 (the "License");
   you may not use this file except in compliance with the License.
   You may obtain a copy of the License at

       http://www.apache.org/licenses/LICENSE-2.0

   Unless required by applicable law or agreed to in writing, software
   distributed under the License is distributed on an "AS IS" BASIS,
   WITHOUT WARRANTIES OR CONDITIONS OF ANY KIND, either express or implied.
   See the License for the specific language governing permissions and
   limitations under the License. 

   This file is part of The Public Mapping Project
   https://github.com/PublicMapping/

   Purpose:
       This template is a full featured editing interface.

       This template extends the map viewing interface, and adds editing
       tools and features to the toolbars.

   Author:
       Andrew Jennings, David Zwarg

{% endcomment %}
{% load i18n %}

      {% block toolset_history %}
          <button id="history_undo" class="{% if not plan %}disabled{% else %}{% ifequal plan.version 0 %}disabled{% endifequal %}{% endif %}">{% trans "Undo" %}</button>
          <button id="history_redo" class="disabled">{% trans "Redo" %}</button>
          <input id="history_cursor" type="hidden"/>
      {% endblock %}
      
      {% block toolset_tabs %}
          <ul class="mapping_tabs">
            <li><a href="#toolset_draw">{% trans "Map Editing" %}</a></li>
            <li><a href="#toolset_district">{{ body_member_long_label|capfirst }} {% trans "Tools" %}</a></li>
          </ul>  
      {% endblock %}
      
      
          
      {% block toolset_draw %}
      <div class="toolset" id="toolset_draw">
        <div class="toolset_group">
          <div>
          <button class="navigate_map_tool active btntoggle toggle">{% trans "Pan" %}</button><br/>
          <button class="identify_map_tool btntoggle titletip" title="{% trans "Click on a geounit to see its demographic info." %}" >{% trans "Info" %}</button>
          </div>
         </div>
       
        <div class="toolset_group toolset_group_lg">
          <div>
            <button id="single_drawing_tool" title="{% blocktrans %}Single {{ body_member_long_label }} select; +Shift to select multiple {{ body_members}}{% endblocktrans %}" class="btntoggle titletip" >{% trans "Single" %}<br/>{% trans "Select" %}</button>
            <button id="rectangle_drawing_tool" title="{% trans "Select by rectangle" %}" class="btntoggle titletip" >{% trans "Rectangle" %}<br/>{% trans "Select" %}</button>
            <button id="polygon_drawing_tool" title="{% trans "Select by drawing a polygon" %}" class="btntoggle titletip">{% trans "Polygon" %}<br/>{% trans "Select" %}</button>
          </div>
        </div>  
        <div class="toolset_group toolset_group_lg">
          <div>
            <button id="anchor_tool" class="titletip" title="{% blocktrans %}Enable anchor mode, then select a {{ body_member_long_label }} name to repeatedly assign areas to a {{ body_member_long_label }}{% endblocktrans %}">{% trans "Anchor" %}<br/>{{ body_member_long_label|capfirst }}</button>
            <div class="button_group" id="control_assign_district">
              <label>{% trans "Assign to" %} {{ body_member_long_label|capfirst }}</label><br/>
              <select id="assign_district" class="titletip" title="{% blocktrans %}Assign {{ body_members }} currently selected on map by choosing a {{ body_member_long_label }} name from drop down list{% endblocktrans %}">
              <option value="-1">-- {% trans "Select One" %} --</option>
              {% for d in districts %}
                  <option value="{{ d.district_id }}">{{ d.long_label }}</option>
              {% endfor %}
              {% ifnotequal max_dists districts|length %}
                  <option value="new">{% trans "New" %} {{ body_member_long_label|capfirst }}</option>
              {% endifnotequal %}
            </select>
            </div>
            <button id="dragdrop_tool" class="titletip" title="{% blocktrans %}Select areas on the map then drag them to into a {{ body_member_long_label }} for reassignment{% endblocktrans %}">{% blocktrans %}Click and<br/>Drag{% endblocktrans %}</button>
          </div>
        </div>
        <div class="toolset_group toolset_group_lg last">  
        {% if not plan.is_community %}
          <div id="fix_unassigned">
<<<<<<< HEAD
            <button id="fix_unassigned_button">{% blocktrans %}Fix<br/>Unassigned{% endblocktrans %}</button>
=======
            <button id="fix_unassigned_button" class="titletip" title="Perform automated resolution of minor unassigned geographies">Fix<br/>Unassigned</button>
>>>>>>> c415dea0
          </div>
          {% endif %}
          
            {% comment %}
            
            This hidden div is used to style the locked districts.
            This is needed, because the locked legend item does not
            exist before the first district layer is drawn.
            
            {% endcomment %}
            <div class="locked" style="display:none"></div>
        </div>
        <div class="clear"></div>
      </div>
      {% endblock toolset_draw %}

      {% block toolset_district %}
      <div class="toolset" id="toolset_district">
        <div class="toolset_group">
          <button class="navigate_map_tool active btntoggle toggle">{% trans "Pan" %}</button><br/>
          <button class=" identify_map_tool btntoggle titletip" title="{% trans "Click on a geounit to see its demographic info." %}">{% trans "Info" %}</button>
        </div>
        <div class="toolset_group toolset_group_lg">
            <button id="lock_district_map_tool" title="{% blocktrans %}Click on a {{ body_member_long_label }} to lock or unlock it.{% endblocktrans %}" class="btntoggle titletip">{% trans "Lock" %}<br/>{{ body_member_long_label|capfirst }}</button> 
            <button id="district_id_map_tool" title="{% blocktrans %}Click on a {{ body_member_long_label }} to see its ID.{% endblocktrans %}" class="btntoggle titletip">{{ body_member_long_label|capfirst }}<br/>{% trans "Info" %}</button> 
            <button id="district_select_tool" title="{% blocktrans %}Unassign all the units in a {{ body_member_long_label }}{% endblocktrans %}" class="btntoggle titletip">{% trans "Unassign" %}<br/>{{ body_member_long_label|capfirst }}</button>
            <button id="copy_paste_tool" title="{% blocktrans %}Copy a {{ body_member_long_label }} from another {{ plan_text }}{% endblocktrans %}" class="titletip">{% blocktrans %}Copy and</br>Paste{% endblocktrans %}</button>
        </div>

        <div class="toolset_group toolset_group_lg">
          <button id="show_splits_button">{% blocktrans %}Show<br/>Splits{% endblocktrans %}</button>
          <button id="generate_splits_report_button">{% blocktrans %}Generate<br/>Splits Report{% endblocktrans %}</button>
         </div>
        
        <div class="toolset_group toolset_group_lg last">       
          {% if plan.legislative_body.multi_members_allowed %}
          <button id="multi_member_toggle">{% blocktrans %}Select Multi-<br/>Member Districts{% endblocktrans %}</button>
          {% endif %}
        </div>
        <div class="clear"></div>
      </div>
          
                    

      {% endblock %}
      
        {% block share_panel %}
            {% if allow_email_submissions and not plan.is_community %}
            <div id="emailplan">
                <div>
                    <h3>{% trans "Submit Final Plan to Contest" %}</h3>
                    <p>{% trans "You can submit your completed plan to be considered for the contest by filling out this form." %}</p>
                    <button id="btnEmailPlan">{% trans "Submit Final Plan" %}</button>
                </div>
            </div>
            {% endif %}

            <div class="explanation">
                <h3>{% trans "Share Plan With All Users" %}</h3>
                <p>{% blocktrans %}By sharing a copy of your {{ plan_text }} below, you are making your {{ plan_text }} available to all other users in the system. Give your {{ plan_text }} a unique name in order to share it. A copy of your current {{ plan_text }} will be added to the "Shared" section of the plan chooser.{% endblocktrans %}</p>
                <div>
                    <h3>{% blocktrans %}Name your shared {{ plan_text }}{% endblocktrans %}</h3>
                    <input id="txtPlanName" />
                    <button id="btnSaveAndShare">{% trans "Save and Share" %}</button>
                </div>
            </div>

<<<<<<< HEAD
            <div id="successfulShare" title="{% trans "Congratulations!" %}" >
                <p>{% blocktrans %}You have successfully shared your {{ plan_text }}. You can share your {{ plan_text }} with others by giving them this link:{% endblocktrans %}</p>
                <p id="sharedPermalink"><p>
                <button id="continueEditing">{% blocktrans with plan_text|title as plantext %}Continue Editing Current {{ plantext }}{% endblocktrans %}</button>
                <a href="/districtmapping/plan/0/view/"><button id="selectNew">{% blocktrans with plan_text|title as plantext %}Select New {{ plan_text }} to Edit{% endblocktrans %}</button></a>
=======
            <div id="successfulShare" title="Congratulations!" >
                <p>You have successfully shared your {{ plan_text }}. You can share your {{ plan_text }} with others by giving them this link:</p>
                <p id="sharedPermalink"></p>      
                <button id="continueEditing">Continue Editing Current {{ plan_text|title }}</button>
                <a href="/districtmapping/plan/0/view/"><button id="selectNew">Select New {{ plan_text|title }} to Edit</button></a>
>>>>>>> c415dea0
            </div>
        {% endblock %}

    {% block verify_submit %}
        {% if has_leaderboard and not plan.is_community %}
        <div id="verifyandpost">
            <div class="explanation">
               <h3>{% trans "Verify and Submit Plan to Leaderboards" %}</h3>
                <p>{% trans 'In order to be considered for placement on the leaderboards your plan must meet the criteria for creating a legal redistricitng plan. Keep in mind that as soon as you edit a verified plan, it will automatically become "unverified" and you will need to re-verify it in order for it to again be considered for the leaderboards.' %}</p>
                <p>{% blocktrans %}By verifying your plan, you are <em><strong>not</strong></em> sharing your plan with other users. Your plan title and user name will simply show up in the top ten lists (if your plan ranks in the top ten).{% endblocktrans %}</p>
                <p>
                {% trans "How to verify and submit your plan:" %}
                <ol>
                  <li>{% trans 'Click the "Verify and Submit to Leaderboards" button.' %}</li>
                  <li>{% trans "If verified, you will be taken to the Leaderboard page." %}</li>
                  <li>{% trans "Check the leaderboards to see if your plan ranks in any of the top ten score types." %}</li>
                </ol>
                </p>
            </div>
            <button id="btnVerifyAndSubmit">{% trans "Verify and Post Plan to Leaderboards" %}</button>            
        </div>
        {% endif %}
    {% endblock %}

    {% block shared_districts %}
    <div id="shared_districts_dialog">
        <!-- <div id="header"><h3></h3></div> -->
        <div id="shared_districts_content">
            <div id="shared_districts_instructions">
            {% if plan.is_community %}
<<<<<<< HEAD
            <p>{% trans "Choose communities to paste into your map. A map can contain any number of communities. If you would like to remove communities from your map, use the community unassign tool." %}</p>
            {% else %}
            <p>{% trans "Choose districts to paste into your plan.  A plan has a maximum number of districts allowed by law.  If you would like to paste districts into a plan, you must have fewer districts in your plan than the maximum allowed.  If you would like to remove districts from your plan, use the district unassign tool." %}</p>
=======
            <h3>Choose communities to paste into your map. A map can contain any number of communities. If you would like to remove communities from your map, use the community unassign tool.</h3>
            {% else %}
            <h3>Choose districts to paste into your plan.  A plan has a maximum number of districts allowed by law.  If you would like to paste districts into a plan, you must have fewer districts in your plan than the maximum allowed.  If you would like to remove districts from your plan, use the district unassign tool.</h3>
>>>>>>> c415dea0
            {% endif %}
            </div>
            <div id="shared_plans_column">
                <h2>{% blocktrans with plan_text|title as plantext %}1. Choose {{ plantext }}{% endblocktrans %}</h2>
                <table id="shared_plans_table"></table>
                <div id="shared_plans_pager"></div>
            </div>
            <div id="shared_districts_column">
                <input type="hidden" id="available_districts">
                <h2>{% blocktrans with body_member_long_label|capfirst as bodymember %}2. Select {{ bodymember }} to copy{% endblocktrans %}</h2>
                <table id="shared_districts_table"></table>
                <div id="shared_districts_pager"></div>
            </div>
            <div id="shared_district_maps">
               
               <div id="shared_district_map_div"></div>
               <p><strong>{% blocktrans %}Click on a {{ body_member_long_label }}'s name to see a map{% endblocktrans %}</strong></p>
            </div>
        </div>
        <div id="footer">
            <div id="message_box"></div>
            <div id="step_3">
                <h2>{% blocktrans %}3. Paste selected {{ body_member_long_label }} into working {{ plan_text }}{% endblocktrans %}</h2>
                <button id="paste_button">Paste</button>
            </div>
        </div>
    </div>
    <script type="text/javascript">
        $(function() {
            var shared = shareddistricts({
                container: $('#shared_districts_dialog'),
                target: $('#copy_paste_tool'),
                planTable: $('#shared_plans_table'),
                planPager: $('#shared_plans_pager'),
                planUrl: '/districtmapping/getplans/',
                districtTable: $('#shared_districts_table'),
                districtPager: $('#shared_districts_pager'),
                districtUrl: '/districtmapping/plan/PLAN_ID/shareddistricts/',
                submitButton: $('#paste_button'),
                handlerUrl: '/districtmapping/plan/{{ plan.id }}/pastedistricts/',
                availableDistricts: {{ available_districts }}
            }).init();
        });
    </script>
    {% endblock %}

    {% block multi_member %}
    {% if plan.legislative_body.multi_members_allowed %}
    <div id="multi_member_dialog">
        <div id="multi_member_content">
            <div id="multi_member_grid_container">
                <table id="multi_member_grid"></table>
            </div>
            <div id="multi_member_info">
                <div id="multi_member_instructions">
                    <p>
                        {% trans "Click on a row to edit the number of members for the selected district. Press ENTER to complete editing a district." %}
                    </p>
                    <br />
                    <p>
                        {% trans "When all desired edits are made, press the Save button to save all changes to the database." %}
                    </p>
                </div>
                <div id="multi_member_targets">
                    <p>{% trans "Target # of representatives:" %} <span id="multi_target_reps"></span></p>
                    <p>{% trans "Target # of multi-member districts:" %} <span id="multi_target_dists"></span></p>
                    <p>{% trans "Target # of members per multi-member district:" %} <span id="multi_target_per"></span></p>
                </div>
                <div id="multi_member_values">
                    <p>{% trans 'Your plan currently has <span id="multi_num_reps" class="multi_val"></span> representatives.' %}</p>
                    <p>{% trans 'Your plan currently has <span id="multi_num_dists" class="multi_val"></span> multi-member districts.' %}</p>
                </div>
                <div id="multi_member_footer">
                    <button id="multi_member_save_button">{% trans "Save" %}</button>
                </div>
            </div>
        </div>
    </div>
    <script type="text/javascript">
        $(function() {
            multimember({
                container: $('#multi_member_dialog'),
                editContainer: $('#multi_member_edit_container'),
                memberGrid: $('#multi_member_grid'),
                numMembersContainer: $('#multi_num_reps'),
                numMultiDistsContainer: $('#multi_num_dists'),
                targetMembersContainer: $('#multi_target_reps'),
                targetMultiDistsContainer: $('#multi_target_dists'),
                targetMembersPerDistContainer: $('#multi_target_per'),
                minMultiDistricts: {{ plan.legislative_body.min_multi_districts }},
                maxMultiDistricts: {{ plan.legislative_body.max_multi_districts }},
                minMultiDistrictMembers: {{ plan.legislative_body.min_multi_district_members }},
                maxMultiDistrictMembers: {{ plan.legislative_body.max_multi_district_members }},
                minPlanMembers: {{ plan.legislative_body.min_plan_members }},
                maxPlanMembers: {{ plan.legislative_body.max_plan_members }},
                target: $('#multi_member_toggle'),
                assignButton: $('#multi_member_save_button'),
                workingDialog: $('#working'),
                handlerUrl: '/districtmapping/plan/{{ plan.id }}/districtmembers/',
                getDistrictsFn: function() {
                    return $(olmap.getLayersByName("Current Plan")[0].features).map(function(i, f) {
                        return f.data;
                    });
                },
                getVersionFn: function() {
                    return $('#history_cursor').val();
                }
            }).init();
        });
    </script>
    {% endif %}
    {% endblock %}

    {% block email_plan %}
    {% if allow_email_submissions and not plan.is_community %}
    <div id="email_plan_dialog">
        <table id="emailTable">
            <tr>
                <td class="fname">{% trans "First Name" %} *</td>
                <td><input name="first name" class="field required" maxlength="30" value="{{ userinfo.firstname }}" /></td>
            </tr>
            <tr>
                <td class="fname">{% trans "Last Name" %} *</td>
                <td><input name="last name" class="field required" maxlength="30" value="{{ userinfo.lastname }}" /></td>
            </tr>
            <tr>
                <td class="fname">{% trans "Full Names of Team Members (if applicable)" %}</td>
                <td><input name="team members" class="field" maxlength="120" /></td>
            </tr>
            <tr>
                <td class="fname">{% trans "Team Name (if applicable)" %}</td>
                <td><input name="team name" class="field" maxlength="120" /></td>
            </tr>
            <tr>
                <td class="fname">{% trans "Email Address" %} *</td>
                <td><input name="email" class="field required" maxlength="75" value="{{ userinfo.email }}" /><br/>
            </tr>
            <tr>
                <td class="fname">{% trans "Street Address" %} *</td>
                <td><input name="street address" class="field required" maxlength="120" /></td>
            </tr>
            <tr>
                <td class="fname">{% trans "Phone Number" %} *</td>
                <td><input name="phone number" class="field required" maxlength="20" /></td>
            </tr>
            <tr>
                <td colspan="2" id="values_text_column">
                    {% trans "Values &ndash; tell us what values, considerations and trade-offs you made in your plan:" %}
                </td>
            </tr>
            <tr>
                <td colspan="2">
                    <textarea id="more_info_text" name="description" rows="6" type="text" class="field required"></textarea>
                </td>
            </tr>
            <tr>
                <td colspan="2" id="disclaimer_text_column">
                    {% blocktrans %}
                    By submitting a plan for consideration, you are agreeing to have the plan
                    published in local news media outlets and presented to City Council. Unless
                    you request otherwise, the project partners will attempt to include attribution
                    (your name or team name) for the plan whenever feasible.
                    {% endblocktrans %}
                </td>
            </tr>
            <tr>
                <td colspan="2" id="email_plan_submit_column">
                    <button id="email_plan_submit_button">{% trans "Submit Final Plan" %}</button>
                </td>
            </tr>
        </table>
        <div id="email_plan_required_note"> * {% trans "Indicates required field" %} </div>        
    </div>
    <script type="text/javascript" src="/static-media/js/emailplan.js"></script>
    <script type="text/javascript">
        $(function() {
            emailplan({
                container: $('#email_plan_dialog'),
                target: $('#btnEmailPlan'),
                submitButton: $('#email_plan_submit_button'),
                handlerUrl: '/districtmapping/plan/{{ plan.id }}/districtindexfilesend/'        
            }).init();
        });
    </script>
    {% endif %}
    {% endblock %}

    {% block district_info %}
    {% if plan.is_community %}
    <div id="districtComment" title="{% trans "Community Info" %}">
        <input type="hidden" value="{% trans "0" %}" id="id_district_pk" name="district_pk"/>
        <input type="hidden" value="" id="id_district_id" name="district_id"/>
        
        <div class="dialog_step">
          <h3>{% trans "1. Edit Community Label:" %}</h3>
          <div id="district_label" class="district_input">
              <input type="text" class="field" value="" id="id_label" name="label" maxlength="200"/>
          </div>
        </div>
        
        <div class="dialog_step">
          <h3>{% trans "2. Edit Community Type:" %}</h3>
          <div id="district_type" class="district_input">
              <input type="text" class="field" value="" id="id_type" name="type" />
              <select name="typelist" id="id_typelist" multiple="multiple" size="4">
                  {% for tag in tags %}<option value="{{ tag }}">{{ tag }}</option>
                  {% endfor %}
              </select>
          </div>
        </div>
        
        <div class="dialog_step">
          <h3>{% trans "3. Comments:" %}</h3>
              <p>
                  <textarea id="id_comment" name="comment" cols="40" rows="10"></textarea>
              </p>
        </div>
        
        </div>
    </div>
    <div id="districtCommentErr" title="{% trans "Oops!" %}">
        <div>{% trans "Sorry, your information could not be saved. Please try again later." %}</div>
    </div>
    {% endif %}
    {% endblock %}<|MERGE_RESOLUTION|>--- conflicted
+++ resolved
@@ -83,11 +83,7 @@
         <div class="toolset_group toolset_group_lg last">  
         {% if not plan.is_community %}
           <div id="fix_unassigned">
-<<<<<<< HEAD
-            <button id="fix_unassigned_button">{% blocktrans %}Fix<br/>Unassigned{% endblocktrans %}</button>
-=======
-            <button id="fix_unassigned_button" class="titletip" title="Perform automated resolution of minor unassigned geographies">Fix<br/>Unassigned</button>
->>>>>>> c415dea0
+            <button id="fix_unassigned_button" class="titletip" title="{% blocktrans %}Perform automated resolution of minor unassigned geographies{% endblocktrans %}">{% blocktrans %}Fix<br/>Unassigned{% endblocktrans %}</button>
           </div>
           {% endif %}
           
@@ -155,19 +151,11 @@
                 </div>
             </div>
 
-<<<<<<< HEAD
             <div id="successfulShare" title="{% trans "Congratulations!" %}" >
                 <p>{% blocktrans %}You have successfully shared your {{ plan_text }}. You can share your {{ plan_text }} with others by giving them this link:{% endblocktrans %}</p>
                 <p id="sharedPermalink"><p>
                 <button id="continueEditing">{% blocktrans with plan_text|title as plantext %}Continue Editing Current {{ plantext }}{% endblocktrans %}</button>
                 <a href="/districtmapping/plan/0/view/"><button id="selectNew">{% blocktrans with plan_text|title as plantext %}Select New {{ plan_text }} to Edit{% endblocktrans %}</button></a>
-=======
-            <div id="successfulShare" title="Congratulations!" >
-                <p>You have successfully shared your {{ plan_text }}. You can share your {{ plan_text }} with others by giving them this link:</p>
-                <p id="sharedPermalink"></p>      
-                <button id="continueEditing">Continue Editing Current {{ plan_text|title }}</button>
-                <a href="/districtmapping/plan/0/view/"><button id="selectNew">Select New {{ plan_text|title }} to Edit</button></a>
->>>>>>> c415dea0
             </div>
         {% endblock %}
 
@@ -198,15 +186,9 @@
         <div id="shared_districts_content">
             <div id="shared_districts_instructions">
             {% if plan.is_community %}
-<<<<<<< HEAD
             <p>{% trans "Choose communities to paste into your map. A map can contain any number of communities. If you would like to remove communities from your map, use the community unassign tool." %}</p>
             {% else %}
             <p>{% trans "Choose districts to paste into your plan.  A plan has a maximum number of districts allowed by law.  If you would like to paste districts into a plan, you must have fewer districts in your plan than the maximum allowed.  If you would like to remove districts from your plan, use the district unassign tool." %}</p>
-=======
-            <h3>Choose communities to paste into your map. A map can contain any number of communities. If you would like to remove communities from your map, use the community unassign tool.</h3>
-            {% else %}
-            <h3>Choose districts to paste into your plan.  A plan has a maximum number of districts allowed by law.  If you would like to paste districts into a plan, you must have fewer districts in your plan than the maximum allowed.  If you would like to remove districts from your plan, use the district unassign tool.</h3>
->>>>>>> c415dea0
             {% endif %}
             </div>
             <div id="shared_plans_column">
