--- conflicted
+++ resolved
@@ -688,15 +688,6 @@
         if verbose > 1:
             print 'Created identify_geounit view ...'
 
-<<<<<<< HEAD
-        sql = "CREATE OR REPLACE VIEW simple_district AS SELECT redistricting_district.id, redistricting_district.district_id, redistricting_district.plan_id, st_geometryn(redistricting_district.simple,3) as geom FROM redistricting_district;"
-        cursor.execute(sql)
-        transaction.commit()
-        if verbose > 1:
-            print 'Created identify_district view ...'
-
-=======
->>>>>>> 796f2a18
         for geolevel in Geolevel.objects.all():
             sql = "CREATE OR REPLACE VIEW simple_district_%s AS SELECT redistricting_district.id, redistricting_district.district_id, redistricting_district.plan_id, st_geometryn(redistricting_district.simple,%d) as geom FROM redistricting_district;" % (geolevel.name, geolevel.id,)
             cursor.execute(sql)
