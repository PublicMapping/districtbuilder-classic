"""
Django views used by the redistricting application.

The methods in redistricting.views define the views used to interact with
the models in the redistricting application. Each method relates to one 
type of output url. There are views that return GeoJSON, JSON, and HTML.

This file is part of The Public Mapping Project
https://github.com/PublicMapping/

License:
    Copyright 2010 Micah Altman, Michael McDonald

    Licensed under the Apache License, Version 2.0 (the "License");
    you may not use this file except in compliance with the License.
    You may obtain a copy of the License at

        http://www.apache.org/licenses/LICENSE-2.0

    Unless required by applicable law or agreed to in writing, software
    distributed under the License is distributed on an "AS IS" BASIS,
    WITHOUT WARRANTIES OR CONDITIONS OF ANY KIND, either express or implied.
    See the License for the specific language governing permissions and
    limitations under the License.

Author: 
    Andrew Jennings, David Zwarg, Kenny Shepard
"""

from django.http import *
from django.core import serializers
from django.core.exceptions import ValidationError, SuspiciousOperation, ObjectDoesNotExist
from django.db import IntegrityError, connection, transaction
from django.shortcuts import render_to_response
from django.core.urlresolvers import reverse
from django.core.context_processors import csrf
from django.contrib.comments.models import Comment
from django.contrib.comments.forms import CommentForm
from django.contrib.contenttypes.models import ContentType
from django.contrib.auth.decorators import login_required, user_passes_test
from django.contrib.sessions.models import Session
from django.contrib.sessions.backends.db import SessionStore
from django.contrib.gis.geos.collections import MultiPolygon
from django.contrib.gis.geos import GEOSGeometry
from django.contrib.gis.gdal import *
from django.contrib.gis.gdal.libgdal import lgdal
from django.contrib.sites.models import Site
from django.contrib import humanize
from django.template import loader, Context as DjangoContext
from django.utils import simplejson as json, translation
from django.utils.translation import ugettext as _, ungettext as _n
from django.views.decorators.cache import cache_control
from django.template.defaultfilters import slugify, force_escape
from django.utils.translation import ugettext as _
from django.conf import settings
from tagging.utils import parse_tag_input
from tagging.models import Tag, TaggedItem
from datetime import datetime, time, timedelta
from decimal import *
from functools import wraps
from redistricting.calculators import *
from redistricting.models import *
from redistricting.tasks import *
import random, string, math, types, copy, time, threading, traceback, os
import commands, sys, tempfile, csv, hashlib, inflect, logging

import ModestMaps
from PIL import Image, ImageChops, ImageMath
import urllib, urllib2
from xhtml2pdf.pisa import CreatePDF
import StringIO

logger = logging.getLogger(__name__)

# This constant is reused in multiple places.
UNASSIGNED_DISTRICT_ID = 0

def using_unique_session(u):
    """
    A test to determine if the user of the application is using a unique 
    session. Each user is permitted one unique session (one session in the
    django_session table that has not yet expired). If the user exceeds
    this quota, this test fails, and the user will get bounced to the login
    url.

    Parameters:
        u - The user. May be anonymous or registered.

    Returns:
        True - the user is an AnonymousUser or the number of sessions open
               by the user is only 1 (one must be open to make the request)
        False - the user is registered and has more than one open session.
    """
    if u.is_anonymous() or u.is_superuser:
        return True

    sessions = Session.objects.all()
    count = 0
    for session in sessions:
        try:
            decoded = session.get_decoded()

            if '_auth_user_id' in decoded and decoded['_auth_user_id'] == u.id:
                if 'activity_time' in decoded and decoded['activity_time'] < datetime.now():
                    # delete this session of mine; it is dormant
                    Session.objects.filter(session_key=session.session_key).delete()
                else:
                    count += 1
        except SuspiciousOperation:
            logger.debug("SuspiciousOperation caught while checking the number of sessions a user has open. Session key: %s", session.session_key)

    # after counting all the open and active sessions, go back through
    # the session list and assign the session count to all web sessions
    # for this user. (do this for inactive sessions, too)
    for session in sessions:
        try:
            decoded = session.get_decoded()
            if '_auth_user_id' in decoded and decoded['_auth_user_id'] == u.id:
                websession = SessionStore(session_key=session.session_key)
                websession['count'] = count
                websession.save()
        except SuspiciousOperation:
            logger.debug("SuspiciousOperation caught while setting the session count on all user sessions. Session key: %s", session.session_key)

    return (count <= 1)

def unique_session_or_json_redirect(function):
    """ 
    A decorator method.  Any method that accepts this decorator
    should have an HttpRequest as a parameter called "request".
    That request will be checked for a unique session.  If the
    test passes, the original method is returned.  If the session
    is not unique, then a JSON response is returned and the
    client is redirected to log off.
    """
    def decorator(request, *args, **kwargs) :
        def return_nonunique_session_result():
            status = { 'success': False }
            status['message'] = _(
                "The current user may only have one session open at a time.")
            status['redirect'] = '/?msg=logoff'
            return HttpResponse(json.dumps(status),mimetype='application/json')

        if not using_unique_session(request.user):
            return return_nonunique_session_result()
        else:
            return function(request, *args, **kwargs)
    return wraps(function)(decorator)

def is_session_available(req):
    """
    Determine if a session is available. This is similar to a user test,
    but requires access to the user's session, so it cannot be used in the
    user_passes_test decorator.

    Parameters:
        req - The HttpRequest object, with user and session information.
    """
    if req.user.is_superuser or req.user.is_staff:
        return True

    sessions = Session.objects.filter(expire_date__gt=datetime.now())
    count = 0
    for session in sessions:
        try:
            decoded = session.get_decoded()
            if (not req.user.is_anonymous()) and 'activity_time' in decoded and decoded['activity_time'] > datetime.now():
                count += 1
        except SuspiciousOperation:
            logger.debug("SuspiciousOperation caught while checking the last activity time in a user's session. Session key: %s", session.session_key)

    avail = count < settings.CONCURRENT_SESSIONS
    req.session['avail'] = avail

    return avail

def note_session_activity(req):
    """
    Add a session 'timeout' whenever a user performs an action. This is 
    required to keep dormant (not yet expired, but inactive) sessions
    from maxing out the concurrent session limit.

    Parameters:
        req - An HttpRequest, with a session attribute
    """
    # The timeout in this timedelta specifies the number of minutes.
    window = timedelta(0,0,0,0,settings.SESSION_TIMEOUT)
    req.session['activity_time'] = datetime.now() + window


@login_required
def unloadplan(request, planid):
    """
    Unload a plan.

    This view is called anytime a plan is unloaded. Example: navigating
    away from the page, or selecting a new plan. This method allows
    for any required plan cleanup such as purging temporary versions.

    Parameters:
        request -- The HttpRequest, which includes the user.
        planid -- The plan to unload.

    Returns:
        A JSON HttpResponse which includes a status.
    """
    note_session_activity(request)
    status = { 'success': False }

    ps = Plan.objects.filter(pk=planid)
    if len(ps) > 0:
        p = ps[0]

        if not can_copy(request.user, p):
            status['message'] = _("User %(user)s doesn't have permission to unload this plan") % {'user':request.user.username}
            return HttpResponse(json.dumps(status),mimetype='application/json')

        # Purge temporary versions
        if settings.MAX_UNDOS_AFTER_EDIT > 0:
            p.purge_beyond_nth_step(settings.MAX_UNDOS_AFTER_EDIT)
    
    status['success'] = True
    return HttpResponse(json.dumps(status),mimetype='application/json')

@login_required
@unique_session_or_json_redirect
def copyplan(request, planid):
    """
    Copy a plan to a new, editable plan.

    This view is called by the plan chooser and the share plan tab. These
    actions take a template or shared plan, and copy the plan without its
    history into an editable plan in the current user's account.

    Parameters:
        request -- The HttpRequest, which includes the user.
        planid -- The original plan to copy.

    Returns:
        A JSON HttpResponse which includes either an error message or the
        copied plan ID.
    """
    note_session_activity(request)

    if not is_plan_ready(planid):
        return HttpResponseRedirect('/')

    status = { 'success': False }
    p = Plan.objects.get(pk=planid)
    # Check if this plan is copyable by the current user.
    if not can_copy(request.user, p):
        status['message'] = _("User %(username)s doesn't have permission to " \
            "copy this model" % {'username': request.user.username})
        return HttpResponse(json.dumps(status),mimetype='application/json')

    # Create a random name if there is no name provided
    newname = p.name + " " + str(random.random()) 
    if (request.method == "POST" ):
        newname = request.POST["name"][0:200]
        shared = request.POST.get("shared", False)

    plan_copy = Plan.objects.filter(name=newname, owner=request.user, legislative_body=p.legislative_body)
    # Check that the copied plan's name doesn't already exist.
    if len(plan_copy) > 0:
        status['message'] = _("You already have a plan named that. " \
            "Please pick a unique name.")
        return HttpResponse(json.dumps(status),mimetype='application/json')

    plan_copy = Plan(name=newname, owner=request.user, is_shared=shared, legislative_body=p.legislative_body, processing_state=ProcessingState.READY)
    plan_copy.create_unassigned = False
    plan_copy.save()

    # Get all the districts in the original plan at the most recent version
    # of the original plan.
    districts = p.get_districts_at_version(p.version, include_geom=True)
    for district in districts:
        district_copy = copy.copy(district)

        district_copy.id = None
        district_copy.version = 0
        district_copy.is_locked = False
        district_copy.plan = plan_copy

        try:
            district_copy.save() 
        except Exception as inst:
            status["message"] = _("Could not save district copies")
            status["exception"] = inst.message
            return HttpResponse(json.dumps(status),mimetype='application/json')

        # clone the characteristics, comments, and tags from the original 
        # district to the copy 
        district_copy.clone_relations_from(district)

    # Serialize the plan object to the response.
    data = serializers.serialize("json", [ plan_copy ])

    return HttpResponse(data, mimetype='application/json')

@login_required
@unique_session_or_json_redirect
def scoreplan(request, planid):
    """
    Validate a plan to allow for it to be shown in the leaaderboard

    Parameters:
        request -- The HttpRequest, which includes the user.
        planid -- The plan to score.

    Returns:
        A JSON HttpResponse which includes a status, and if applicable,
        a reason why the plan couldn't be validated
    """
    note_session_activity(request)
    status = { 'success': False }
    plan = Plan.objects.get(pk=planid)

    criterion = ValidationCriteria.objects.filter(legislative_body=plan.legislative_body)
    status['success'] = True
    for criteria in criterion:
        try:
            score = ComputedPlanScore.compute(criteria.function, plan)
        except:
            logger.debug(traceback.format_exc())

        if not score or not score['value']:
            status['success'] = False
            status['message'] = '<p>%s</p><p>%s</p>' % (criteria.get_short_label(), criteria.get_long_description() or criteria.function.get_long_description())
            break

    if status['success']:
        status['success'] = True
        status['message'] = _("Validation successful")

        # Set is_valid status on the plan
        plan.is_valid = True
        plan.save()

    return HttpResponse(json.dumps(status),mimetype='application/json')


def get_user_info(user):
    """
    Get extended user information for the current user.

    Parameters:
        user -- The user attached to the HttpRequest

    Returns:
        A dict with user information, including profile information.
    """
    if user.is_anonymous():
        return None

    profile = user.get_profile()

    return {
        'username':user.username,
        'email':user.email,
        'password_hint':profile.pass_hint,
        'firstname':user.first_name,
        'lastname':user.last_name,
        'organization':profile.organization,
        'id':user.id
    }

def commonplan(request, planid):
    """
    A common method that gets the same data structures for viewing
    and editing. This method is called by the viewplan and editplan 
    views.
    
    Parameters:
        request -- An HttpRequest
        planid -- The plan ID to fetch.
        
    Returns:
        A python dict with common plan attributes set to the plan's values.
    """
    note_session_activity(request)

    plan = Plan.objects.filter(id=planid)
    if plan.count() == 1:
        plan = plan[0]   
        plan.edited = getutc(plan.edited)
        levels = plan.legislative_body.get_geolevels()
        districts = plan.get_districts_at_version(plan.version,include_geom=False)
        editable = can_edit(request.user, plan)
        default_demo = plan.legislative_body.get_default_subject()
        max_dists = plan.legislative_body.max_districts
        body_member_short_label = plan.legislative_body.get_short_label()
        body_member_long_label = plan.legislative_body.get_label()
        body_name = plan.legislative_body.get_short_label()
        reporting_template = 'bard_%s.html' % plan.legislative_body.name if not plan.is_community() else None
       
        index = body_member_short_label.find('%')
        if index >= 0:
            body_member_short_label = body_member_short_label[0:index]
        index = body_member_long_label.find('%')
        if index >= 0:
            body_member_long_label = body_member_long_label[0:index]
        if not editable and not can_view(request.user, plan):
            plan = {}
            tags = []
            calculator_reports = []
        else:
            tags = Tag.objects.filter(name__startswith='type=').order_by('id').values_list('name',flat=True)
            tags = map(lambda x:x[5:], tags)

            # Reports defined with calculators (Score Displays, Panels, and Functions)
            # result is a map of relevant panels to score functions with labels and ids,
            # used for generating groups of checkboxes on the evaluate tab.
            calculator_reports = []
            if settings.REPORTS_ENABLED == 'CALC':
                report_displays = ScoreDisplay.objects.all()
                report_displays = filter(lambda x:x.get_short_label()==(_('%(body_name)s Reports') % {'body_name':plan.legislative_body.get_long_description()}), report_displays)
                if len(report_displays) > 0:
                    calculator_reports = map(lambda p: {
                                'title': p.__unicode__(),
                                'functions': map(lambda f: {
                                    'label': f.get_label(),
                                    'id': f.id
                                }, p.score_functions.all().filter(selectable_bodies=plan.legislative_body))
                            }, report_displays[0].scorepanel_set.all().order_by('position'))
        
    else:
        # If said plan doesn't exist, use an empty plan & district list.
        plan = {}
        levels = list()
        districts = {}
        editable = False
        default_demo = None
        max_dists = 0
        body_member_short_label = ''
        body_member_long_label = _('District') + ' '
        body_name = None
        reporting_template = None
        tags = []
        calculator_reports = []
    demos = Subject.objects.all().order_by('sort_key')[0:3]
    layers = []
    snaplayers = []

    if len(levels) > 0:
        study_area_extent = list(levels[0].geounit_set.extent(field_name='simple'))
    else:
        # The geolevels with higher indexes are larger geography
        # Cycle through legislative bodies, since they may be in different regions
        for lb in LegislativeBody.objects.all():
            biglevel = lb.get_geolevels()[0]
            if biglevel.geounit_set.count() > 0:
                study_area_extent = biglevel.geounit_set.extent(field_name='simple')
                break

    for level in levels:
        # i18n-ize name here, not in js
        snaplayers.append({
            'geolevel': level.id,
            'level': level.name,
            'layer': 'simple_' + level.name, 
            'short_label': level.get_short_label(),
            'min_zoom': level.min_zoom
        })
    default_selected = False
    for demo in demos:
        isdefault = str((not default_demo is None) and (demo.id == default_demo.id)).lower()
        if isdefault == 'true':
            default_selected = True
        # i18n-ize name & short_display here, not in js
        layers.append({
            'id':demo.id,
            'text':demo.get_short_label(),
            'value':demo.name, 
            'isdefault':isdefault, 
            'isdisplayed':str(demo.is_displayed).lower()
        })
    # If the default demo was not selected among the first three, we'll still need it for the dropdown menus
    if default_demo and not default_selected:
        layers.insert( 0, {
            'id':default_demo.id,
            'text':default_demo.get_short_label(),
            'value':default_demo.name, 
            'isdefault':str(True).lower(), 
            'isdisplayed':str(default_demo.is_displayed).lower()
        })

    # Try to get the mapserver protocol from the settings module.
    # Set it to an empty string if the setting isn't defined so the 
    # front-end Javascript will set a reasonable default (currently
    # the same protocol as the request to the webserver).
    if 'MAP_SERVER_PROTOCOL' in settings.__members__:
        mapserver_protocol = settings.MAP_SERVER_PROTOCOL
    else:
        mapserver_protocol = ''

    short_label = body_member_short_label.strip().lower()
    long_label = body_member_long_label.strip().lower()

    has_regions = Region.objects.all().count() > 1
    bodies = LegislativeBody.objects.all().order_by('region__sort_key','sort_key')
    l_bodies = [b for b in bodies if b in [sd.legislative_body for sd in ScoreDisplay.objects.filter(is_page=True)]]

    try:
        loader.get_template(reporting_template)
    except:
        reporting_template = None

    return {
        'bodies': bodies,
        'has_regions': has_regions,
        'leaderboard_bodies': l_bodies,
        'plan': plan,
        'districts': districts,
        'mapserver': settings.MAP_SERVER,
        'mapserver_protocol': mapserver_protocol,
        'basemaps': settings.BASE_MAPS,
        'namespace': settings.MAP_SERVER_NS,
        'ns_href': settings.MAP_SERVER_NSHREF,
        'feature_limit': settings.FEATURE_LIMIT,
        'demographics': layers,
        'snaplayers': snaplayers,
        'unassigned_id': UNASSIGNED_DISTRICT_ID,
        'is_registered': request.user.username != 'anonymous' and request.user.username != '',
        'debugging_staff': settings.DEBUG and request.user.is_staff,
        'userinfo': get_user_info(request.user),
        'is_editable': editable,
        'max_dists': max_dists + 1,
        'ga_account': settings.GA_ACCOUNT,
        'ga_domain': settings.GA_DOMAIN,
        'body_member_short_label': short_label, # i18n, plz
        'body_member_long_label': long_label,   # i18n, plz
        'body_members': inflect.engine().plural(long_label),  # i18n, plz
        'reporting_template': reporting_template,
        'study_area_extent': study_area_extent,
        'has_leaderboard' : len(ScoreDisplay.objects.filter(is_page=True)) > 0,
        'calculator_reports' : json.dumps(calculator_reports),
        'allow_email_submissions': ('EMAIL_SUBMISSION' in settings.__members__),
        'tags': tags,
<<<<<<< HEAD
        'plan_text': "community map" if (plan and plan.is_community()) else "plan",
        'site': Site.objects.get_current()
=======
        'plan_text': _("community map") if (plan and plan.is_community()) else _("plan"),
        'language_code': translation.get_language(),
        'LANGUAGES': settings.LANGUAGES # needed (as CAPS) for language chooser
>>>>>>> 72c1368d
    }

def is_plan_ready(planid):
    """
    Determines if a plan is in a Ready state
    """
    planid = int(planid)
    return planid == 0 or len(Plan.objects.filter(id=planid, processing_state=ProcessingState.READY)) > 0

@user_passes_test(using_unique_session)
def viewplan(request, planid):
    """
    View a plan. 
    
    This template has no editing capability.
    
    Parameters:
        request -- An HttpRequest, which includes the current user.
        planid -- The plan to view

    Returns:
        A rendered HTML page for viewing a plan.
    """

    if not is_session_available(request) or not is_plan_ready(planid):
        return HttpResponseRedirect('/')

    # Cleanup old versions for logged in users
    if not request.user.is_anonymous() and (int(planid) == 0) and (settings.MAX_UNDOS_AFTER_EDIT > 0):
        for p in Plan.objects.filter(owner=request.user):
            p.purge_beyond_nth_step(settings.MAX_UNDOS_AFTER_EDIT)

    return render_to_response('viewplan.html', commonplan(request, planid))


@user_passes_test(using_unique_session)
def editplan(request, planid):
    """
    Edit a plan. 
    
    This template enables editing tools and functionality.
    
    Parameters:
        request -- An HttpRequest, which includes the current user.
        planid -- The plan to edit.

    Returns:
        A rendered HTML page for editing a plan.
    """
    if request.user.is_anonymous() or not is_session_available(request) or not is_plan_ready(planid):
        return HttpResponseRedirect('/')

    cfg = commonplan(request, planid)
    if cfg['is_editable'] == False:
        return HttpResponseRedirect('/districtmapping/plan/%s/view/' % planid)
    plan = Plan.objects.get(id=planid,owner=request.user)
    cfg['dists_maxed'] = len(cfg['districts']) > plan.legislative_body.max_districts
    cfg['available_districts'] = plan.get_available_districts()

    # Cleanup old versions
    if settings.MAX_UNDOS_AFTER_EDIT > 0:
        plan.purge_beyond_nth_step(settings.MAX_UNDOS_AFTER_EDIT)

    return render_to_response('editplan.html', cfg)
    
@user_passes_test(using_unique_session)
def printplan(request, planid):
    """
    Print a static map of a plan.
    
    This template renders a static HTML document for use with xhtml2pdf.
    
    Parameters:
        request -- An HttpRequest, which includes the current user.
        planid -- The plan to edit.
        
    Returns:
        A rendered HTML page suitable for conversion to a PDF.
    """
    if not is_session_available(request):
        return HttpResponseRedirect('/')
        
    cfg = commonplan(request, planid)

    sha = hashlib.sha1()
    sha.update(str(planid) + str(datetime.now()))
    cfg['composite'] = '/reports/print-%s.jpg' % sha.hexdigest()
    cfg['prefix'] = 'http://%s' % request.META['SERVER_NAME']

    if request.method == 'POST':
        if not 'bbox' in request.REQUEST or \
            not 'geography_url' in request.REQUEST or \
            not 'geography_lyr' in request.REQUEST or \
            not 'district_url' in request.REQUEST or \
            not 'district_lyr' in request.REQUEST:
            logger.warning('Missing required "bbox", "geography_url", "geography_lyr", "district_url", or "districts_lyr" parameter.')
            return HttpResponseRedirect('../view/')

        height = 500*2
        if 'height' in request.REQUEST:
            height = int(request.REQUEST['height'])*2
        width = 1024*2
        if 'width' in request.REQUEST:
            width = int(request.REQUEST['width'])*2
        opacity = 0.8
        if 'opacity' in request.REQUEST:
            opacity = float(request.REQUEST['opacity'])

        full_legend = json.loads(request.REQUEST['legend'])

        cfg['geography_url'] = request.REQUEST['geography_url']
        cfg['geography_lyr'] = request.REQUEST['geography_lyr']
        cfg['district_url'] = request.REQUEST['district_url']
        cfg['district_lyr'] = request.REQUEST['district_lyr']
        cfg['geo_legend'] = full_legend['geo']
        cfg['geo_legend_title'] = full_legend['geotitle']
        cfg['dist_legend'] = full_legend['dist']
        cfg['dist_legend_title'] = full_legend['disttitle']
        cfg['plan'] = Plan.objects.get(id=int(request.REQUEST['plan_id']))
        cfg['printed'] = datetime.now()

        # use modestmaps to get the basemap
        bbox = request.REQUEST['bbox'].split(',')

        pt1 = Point(float(bbox[0]), float(bbox[1]), srid=3785)
        pt1.transform(SpatialReference('EPSG:4326'))
        ll = ModestMaps.Geo.Location(pt1.y, pt1.x)

        pt2 = Point(float(bbox[2]), float(bbox[3]), srid=3785)
        pt2.transform(SpatialReference('EPSG:4326'))
        ur = ModestMaps.Geo.Location(pt2.y, pt2.x)

        dims = ModestMaps.Core.Point(width, height)
        provider = ModestMaps.OpenStreetMap.Provider()
        basemap = ModestMaps.mapByExtent(provider, ll, ur, dims)

        # create basemap for compositing
        fullImg = basemap.draw()


        # geography layer
        provider = ModestMaps.WMS.Provider(cfg['geography_url'], {
            'LAYERS':cfg['geography_lyr'],
            'TRANSPARENT':'true',
            'SRS': 'EPSG:3785',
            'HEIGHT': 512,
            'WIDTH': 512
        })
        overlayImg = ModestMaps.mapByExtent(provider, ll, ur, dims).draw()

        # create an invert mask of the geography
        maskImg = ImageChops.invert(overlayImg)


        # district fill layer
        provider = ModestMaps.WMS.Provider(cfg['district_url'], {
            'LAYERS':cfg['district_lyr'],
            'TRANSPARENT':'false',
            'SRS': 'EPSG:3785',
            'SLD_BODY': request.REQUEST['district_sld'],
            'HEIGHT': 512,
            'WIDTH': 512
        })
        overlayImg = Image.blend(overlayImg, ModestMaps.mapByExtent(provider, ll, ur, dims).draw(), 0.5)

        # composite the overlay onto the base, using the mask (from geography)
        fullImg = Image.composite(fullImg, Image.blend(fullImg, overlayImg, opacity), maskImg)


        # district line & label layer
        provider = ModestMaps.WMS.Provider(cfg['district_url'], {
            'LAYERS':cfg['district_lyr'],
            'TRANSPARENT':'true',
            'SRS': 'EPSG:3785',
            'SLD_BODY': request.REQUEST['label_sld'],
            'HEIGHT': 512,
            'WIDTH': 512
        })
        overlayImg = ModestMaps.mapByExtent(provider, ll, ur, dims).draw()

        # create an invert mask of the labels & lines
        maskImg = ImageChops.invert(overlayImg)

        # composite the district labels on top of the composited basemap, geography & district areas
        fullImg = Image.composite(fullImg, Image.blend(fullImg, overlayImg, opacity), maskImg)

        # save
        fullImg.save(settings.WEB_TEMP + ('/print-%s.jpg' % sha.hexdigest()),'jpeg',quality=100)

        # render pg to a string
        t = loader.get_template('printplan.html')
        page = StringIO.StringIO(t.render(DjangoContext(cfg)))
        result = StringIO.StringIO()
        
        CreatePDF( page, result, show_error_as_pdf=True )

        response = HttpResponse(result.getvalue(), mimetype='application/pdf')
        response['Content-Disposition'] = 'attachment; filename=plan.pdf'

        return response
   
    else:
        return HttpResponseRedirect('../view/')

@login_required
@unique_session_or_json_redirect
def createplan(request):
    """
    Create a plan.

    Create a plan from a POST request. This plan will be 'blank', and will
    contain only the Unassigned district initially.

    Parameters:
        request -- An HttpRequest, which contains the current user.

    Returns:
        A JSON HttpResponse, including the new plan's information, or an
        error describing why the plan could not be created.
    """
    note_session_activity(request)

    status = { 'success': False }
    if request.method == "POST":
        name = request.POST['name'][0:200]
        body = LegislativeBody.objects.get(id=int(request.POST['legislativeBody']))
        plan = Plan(name=name, owner=request.user, legislative_body=body, processing_state=ProcessingState.READY)
        try:
            plan.save()
            status = serializers.serialize("json", [ plan ])
        except:
            status = { 'success': False, 'message': _("Couldn't save new plan") }
    return HttpResponse(json.dumps(status),mimetype='application/json')

@unique_session_or_json_redirect
def uploadfile(request):
    """
    Accept a block equivalency file, and create a plan based on that
    file.

    Parameters:
        request -- An HttpRequest, with a file upload and plan name.

    Returns:
        A plan view, with additional information about the upload status.
    """
    note_session_activity(request)

    if request.user.is_anonymous():
        # If a user is logged off from another location, they will appear
        # as an anonymous user. Redirect them to the front page. Sadly,
        # they will not get a notice that they were logged out.
        return HttpResponseRedirect('/')

    status = commonplan(request,0)
    status['upload'] = True
    status['upload_status'] = True

    index_file = request.FILES.get('indexFile', False)
    if not index_file:
        status['upload_status'] = False
        return render_to_response('viewplan.html', status)
    else:
        filename = index_file.name

    if index_file.size > settings.MAX_UPLOAD_SIZE:
        logger.error('File size exceeds allowable size.')
        status['upload_status'] = False
        return render_to_response('viewplan.html', status)

    if not filename.endswith(('.csv','.zip')):
        logger.error('Uploaded file must be ".csv" or ".zip".')
        status['upload_status'] = False
    elif request.POST['userEmail'] == '':
        logger.error('No email provided for user notification.')
        status['upload_status'] = False
    else:
        try:
            dest = tempfile.NamedTemporaryFile(mode='wb+', delete=False)
            for chunk in request.FILES['indexFile'].chunks():
                dest.write(chunk)
            dest.close()
            if request.FILES['indexFile'].name.endswith('.zip'):
                os.rename(dest.name, '%s%s' % (dest.name,'.zip'))
                filename = '%s%s' % (dest.name,'.zip')
            else:
                filename = dest.name

        except Exception as ex:
            logger.error('Could not save uploaded file')
            logger.error('Reason: %s', ex)
            status['upload_status'] = False
            return render_to_response('viewplan.html', status)

        # Put in a celery task to create the plan and email user on completion
        DistrictIndexFile.index2plan.delay(request.POST['txtNewName'], request.POST['legislativeBody'], filename, owner = request.user, template = False, purge = True, email = request.POST['userEmail'], language=translation.get_language())

    return render_to_response('viewplan.html', status) 

def generate_report_hash(qdict):
    """
    Generate a hash based on the query items passed to this report request.
    """

    params = qdict.get('popVar', ' ') + \
        qdict.get('popVarExtra', ' ') + \
        qdict.get('ratioVars[]', ' ') + \
        qdict.get('splitVars', ' ') + \
        qdict.get('blockLabelVar', 'CTID') + \
        qdict.get('repCompactness', ' ') + \
        qdict.get('repCompactnessExtra', ' ') + \
        qdict.get('repSpatial', ' ') + \
        qdict.get('repSpatialExtra', ' ')
    sha = hashlib.sha1()
    sha.update(params)
    return sha.hexdigest()

@unique_session_or_json_redirect
def getreport(request, planid):
    """
    Get a BARD report.

    This view will write out an HTML-formatted BARD report to the directory
    given in the settings.
    
    Parameters:
        request -- An HttpRequest
        planid -- The plan to be reported.
    
    Returns:
        The HTML for use as a preview in the web application, along with 
        the web address of the BARD report.
    """
    note_session_activity(request)

    status = { 'success': False }
    try:
        plan = Plan.objects.get(pk=planid)
    except:
        status['message'] = _('No plan with the given id')
        return HttpResponse(json.dumps(status),mimetype='application/json')

    if not can_view(request.user, plan):
        status['message'] = _("User can't view the given plan")
        return HttpResponse(json.dumps(status),mimetype='application/json')

    if not settings.REPORTS_ENABLED is None:
        status['message'] = _('Reports functionality is turned off.')
        return HttpResponse(json.dumps(status),mimetype='application/json')
              
    # Get the variables from the request
    if request.method != 'POST':
        status['message'] = _("Information for report wasn't sent via POST")
        return HttpResponse(json.dumps(status),mimetype='application/json')

    stamp = request.POST.get('stamp', generate_report_hash(request.POST))

    rptstatus = PlanReport.checkreport(planid, stamp)
    if rptstatus == 'ready':
        status = {
            'success': True,
            'url': PlanReport.getreport(planid, stamp),
            'retry': 0,
            'message': _('Plan report is ready.'),
            'stamp': stamp
        }
    elif rptstatus == 'busy':
        status = {
            'success': True,
            'url': reverse(getreport, args=[planid]),
            'retry': 10,
            'message': _('Report is building.'),
            'stamp': stamp
        }
    elif rptstatus == 'free':
        status = {
            'success': True,
            'url': reverse(getreport, args=[planid]),
            'retry': 10,
            'message': _('Report generation started.'),
            'stamp': stamp
        }

        req = {
            'popVar': request.POST.get('popVar', ''),
            'popVarExtra': request.POST.get('popVarExtra', ''),
            'ratioVars[]': request.POST.getlist('ratioVars[]'),
            'splitVars': request.POST.get('splitVars', ''),
            'blockLabelVar': request.POST.get('blockLabelVar', 'CTID'),
            'repComp': request.POST.get('repCompactness', ''),
            'repCompExtra': request.POST.get('repCompactnessExtra', ''),
            'repSpatial': request.POST.get('repSpatial', ''),
            'repSpatialExtra': request.POST.get('repSpatialExtra', '')
        }

        PlanReport.markpending(planid, stamp)
        PlanReport.createreport.delay(planid, stamp, req, language=translation.get_language())
    else:
        status['message'] = _(
            'Unrecognized status when checking report status.')

    return HttpResponse(json.dumps(status),mimetype='application/json')

@unique_session_or_json_redirect
def getcalculatorreport(request, planid):
    """
    Get a report which is generated by using calculators.

    This view will write out an HTML-formatted report to the directory
    given in the settings.
    
    Parameters:
        request -- An HttpRequest
        planid -- The plan to be reported.
    
    Returns:
        The HTML for use as a preview in the web application, along with 
        the web address of the report.
    """
    note_session_activity(request)

    status = { 'success': False }
    try:
        plan = Plan.objects.get(pk=planid)
    except:
        status['message'] = _('No plan with the given id')
        return HttpResponse(json.dumps(status),mimetype='application/json')

    if not can_view(request.user, plan):
        status['message'] = _("User can't view the given plan")
        return HttpResponse(json.dumps(status),mimetype='application/json')

    if request.method != 'POST':
        status['message'] = _("Information for report wasn't sent via POST")
        return HttpResponse(json.dumps(status),mimetype='application/json')

    # extract the function ids from the POST
    function_ids = request.POST.get('functionIds', '')
    
    # generate a hash of the function ids
    sha = hashlib.sha1()
    sha.update(function_ids)
    stamp = request.POST.get('stamp', sha.hexdigest())

    rptstatus = CalculatorReport.checkreport(planid, stamp)
    if rptstatus == 'ready':
        status = {
            'success': True,
            'url': CalculatorReport.getreport(planid, stamp),
            'retry': 0,
            'message': _('Plan report is ready.'),
            'stamp': stamp
        }
    elif rptstatus == 'busy':
        status = {
            'success': True,
            'url': reverse(getcalculatorreport, args=[planid]),
            'retry': 5,
            'message': _('Report is building.'),
            'stamp': stamp
        }
    elif rptstatus == 'free':
        status = {
            'success': True,
            'url': reverse(getcalculatorreport, args=[planid]),
            'retry': 5,
            'message': _('Report generation started.'),
            'stamp': stamp
        }

        req = { 'functionIds': function_ids }
        CalculatorReport.markpending(planid, stamp)
        CalculatorReport.createcalculatorreport.delay(planid, stamp, req, language=translation.get_language())
    else:
        status['message'] = _(
            'Unrecognized status when checking report status.')

    return HttpResponse(json.dumps(status),mimetype='application/json')

@login_required
@unique_session_or_json_redirect
def newdistrict(request, planid):
    """
    Create a new district.

    The 'geolevel' parameter is required to create a new district. Geounits
    may be added to this new district by setting the 'geounits' key in the
    request.  

    Parameters:
        request - An HttpRequest, with the current user.
        planid - The plan id to which the district should be added.
    
    Returns:
        The new District's name and district_id.
    """
    note_session_activity(request)

    status = { 'success': False }
    if len(request.REQUEST.items()) >= 3:
        plan = Plan.objects.get(pk=planid, owner=request.user)

        if 'geolevel' in request.REQUEST:
            geolevel = request.REQUEST['geolevel']
        else:
            geolevel = None
        if 'geounits' in request.REQUEST:
            geounit_ids = string.split(request.REQUEST['geounits'], '|')
        else:
            geounit_ids = None

        if 'district_id' in request.REQUEST:
            district_id = int(request.REQUEST['district_id'])
        else:
            district_id = None

        if 'district_short' in request.REQUEST:
            district_short = request.REQUEST['district_short'][0:10]
        elif not district_id is None:
            district_short = plan.legislative_body.get_short_label() % {'district_id':district_id}
        else:
            district_short = None

        if 'district_long' in request.REQUEST:
            district_long = request.REQUEST['district_long'][0:256]
        elif not district_id is None:
            district_long = plan.legislative_body.get_label() % {'district_id':district_id}
        else:
            district_long = None

        if 'version' in request.REQUEST:
            version = request.REQUEST['version']
        else:
            version = plan.version

        if geolevel and geounit_ids and district_id:
            try: 
                # add the geounits selected to this district -- this will
                # create a new district w/1 version higher
                fixed = plan.add_geounits((district_id, district_short, district_long,), geounit_ids, geolevel, version)

                # if there are comments or types, add them to the district
                district = plan.district_set.filter(district_id=district_id,short_label=district_short,long_label=district_long)[0]
                ct = ContentType.objects.get(app_label='redistricting',model='district')
                if 'comment' in request.POST and request.POST['comment'] != '':
                    comment = Comment(
                        object_pk=district.id, 
                        content_type=ct, 
                        site_id=Site.objects.get_current().id, 
                        user_name=request.user.username, 
                        user_email=request.user.email, 
                        comment=request.POST['comment'])
                    comment.save()

                if len(request.REQUEST.getlist('type[]')) > 0:
                    strtags = request.REQUEST.getlist('type[]')
                    for strtag in strtags:
                        if strtag == '':
                            continue
                        if strtag.count(' ') > 0:
                            strtag = '"type=%s"' % strtag
                        else:
                            strtag = 'type=%s' % strtag
                        Tag.objects.add_tag(district, strtag)

                status['success'] = True
                status['message'] = _('Created 1 new district')
                plan = Plan.objects.get(pk=planid, owner=request.user)
                status['edited'] = getutc(plan.edited).isoformat()
                status['district_id'] = district_id
                status['version'] = plan.version
            except ValidationError:
                status['message'] = _('Reached Max districts already')
            except Exception, ex:
                logger.warn('Error saving new district')
                logger.debug('Reason: %s', ex)
                status['message'] = _("Couldn't save new district.")
        else:
            status['message'] = _('Must specify name, geolevel, ' \
                'and geounit ids for new district.')
    return HttpResponse(json.dumps(status),mimetype='application/json')

@login_required
@unique_session_or_json_redirect
@transaction.commit_manually
def add_districts_to_plan(request, planid):
    """
    This handler is used to paste existing districts from one
    plan into another plan
    
    Parameters:
        request -- An HttpRequest object including a list of districtids and
            a version
        planid -- The plan into which to paste the districts

    Returns:
        Some JSON explaining the success or failure of the paste operation
    """

    status = { 'success': False }

    # Make sure we can edit the given plan
    try:
        plan = Plan.objects.get(pk=planid)
    except:
        status['message'] = _('No plan with the given id')
        return HttpResponse(json.dumps(status),mimetype='application/json')

    if not can_edit(request.user, plan):
        status['message'] = _("User can't edit the given plan")
        return HttpResponse(json.dumps(status),mimetype='application/json')
    
    # Get the districts we want to merge
    district_list = request.POST.getlist('districts[]')
    if len(district_list) == 0:
        status['message'] = _("No districts selected to add to the given plan")
        return HttpResponse(json.dumps(status),mimetype='application/json')
    else:
        districts = District.objects.filter(id__in=district_list)
        version = int(request.POST.get('version', None))
        status['message'] = _('Going to merge %(number_of_merged_districts)d' \
            ' districts') % {'number_of_merged_districts': len(districts)}
    
    # Check to see if we have enough room to add these districts without
    # going over MAX_DISTRICTS for the legislative_body
    allowed_districts = plan.get_available_districts(version=version)
    
    if len(districts) > allowed_districts:
        status['message'] = _('Tried to merge too many districts; ' \
            '%(allowed_districts)d slots left') % {'allowed_districts': allowed_districts}

    # Everything checks out, let's paste those districts
    try:
        results = plan.paste_districts(districts, version=version)
        transaction.commit()
        status['success'] = True
        status['message'] = _('Merged %(num_merged_districts)d districts') % {'num_merged_districts': len(results)}
        status['version'] = plan.version
    except Exception as ex:
        transaction.rollback()
        status['message'] = str(ex)
        status['exception'] = traceback.format_exc()

    return HttpResponse(json.dumps(status),mimetype='application/json')

@login_required
@unique_session_or_json_redirect
@transaction.commit_manually
def assign_district_members(request, planid):
    """
    This handler is used to assign members to districts
    
    Parameters:
        request -- An HttpRequest object including a version,
                   and a mapping of districtids to num_members
        planid -- The plan into which to assign district members

    Returns:
        Some JSON explaining the success or failure of the paste operation
    """

    status = { 'success': False }

    # Make sure we can edit the given plan
    try:
        plan = Plan.objects.get(pk=planid)
    except:
        status['message'] = _('No plan with the given id')
        return HttpResponse(json.dumps(status),mimetype='application/json')

    if not can_edit(request.user, plan):
        status['message'] = _("User can't edit the given plan")
        return HttpResponse(json.dumps(status),mimetype='application/json')

    # Make sure this district allows multi-member assignment
    leg_bod = plan.legislative_body
    if (not leg_bod.multi_members_allowed):
        status['message'] = _(
            'Multi-members not allowed for this legislative body')
        return HttpResponse(json.dumps(status),mimetype='application/json')
    
    # Get the districts we want to assign members to
    districts = request.POST.getlist('districts[]')
    counts = request.POST.getlist('counts[]')
    version = int(request.POST.get('version', None))    

    # Assign the district members and return status
    try:
        changed = 0
        for i in range(0, len(districts)):
            id = int(districts[i])
            count = int(counts[i])
            district = District.objects.filter(plan=plan,district_id=id,version__lte=version).order_by('version').reverse()[0]

            if district.num_members != count:
                if (changed == 0):
                    # If there is at least one change, update the plan
                    if version != plan.version:
                        plan.purge(after=version)

                    plan.version = plan.version + 1
                    plan.save()

                plan.update_num_members(district, count)
                changed += 1

        transaction.commit()
        status['success'] = True
        status['version'] = plan.version
        status['modified'] = changed
        status['message'] = _('Modified members for %(num_districts)d '
            'districts') % {'num_districts': changed}
    except Exception, ex:
        transaction.rollback()
        status['message'] = str(ex)
        status['exception'] = traceback.format_exc()
        logger.warn('Could not assign district members')
        logger.debug('Reason: %s', ex)

    return HttpResponse(json.dumps(status),mimetype='application/json')

@login_required
@unique_session_or_json_redirect
def combine_districts(request, planid):
    """
    Take the contents of one district and add them to another districts
    """
    
    status = { 'success': False }

    # Make sure we can edit the given plan
    try:
        plan = Plan.objects.get(pk=planid)
    except:
        status['message'] = _('No plan with the given id')
        return HttpResponse(json.dumps(status),mimetype='application/json')

    if not can_edit(request.user, plan):
        status['message'] = _("User can't edit the given plan")
        return HttpResponse(json.dumps(status),mimetype='application/json')
    
    # Get the districts we want to merge
    version = int(request.POST.get('version', plan.version))
    from_id = int(request.POST.get('from_district_id', -1))
    to_id = int(request.POST.get('to_district_id', None))

    try:
        all_districts = plan.get_districts_at_version(version, include_geom=True)
        
        from_districts = filter(lambda d: True if d.district_id == from_id else False, all_districts)
        to_district = filter(lambda d: True if d.district_id == to_id else False, all_districts)[0]

        locked = to_district.is_locked
        for district in from_districts:
            if district.is_locked:
                locked = True

        if locked:
            status['message'] = _("Can't combine locked districts")
            return HttpResponse(json.dumps(status),mimetype='application/json')

        result = plan.combine_districts(to_district, from_districts, version=version)

        if result[0] == True:
            status['success'] = True
            status['message'] = _('Successfully combined districts')
            status['version'] = result[1]
    except Exception, ex:
        status['message'] = _('Could not combine districts')
        status['exception'] = traceback.format_exc()
        logger.warn('Could not combine districts')
        logger.debug('Reason: %s', ex)
    return HttpResponse(json.dumps(status),mimetype='application/json')

@login_required
@unique_session_or_json_redirect
def fix_unassigned(request, planid):
    """
    Assign unassigned base geounits that are fully contained
    or adjacent to another district
    """
    
    status = { 'success': False }

    try:
        plan = Plan.objects.get(pk=planid)
    except:
        status['message'] = _('No plan with the given id')
        return HttpResponse(json.dumps(status),mimetype='application/json')

    if not can_edit(request.user, plan):
        status['message'] = _("User can't edit the given plan")
        return HttpResponse(json.dumps(status),mimetype='application/json')

    try:
        version = int(request.POST.get('version', plan.version))
        result = plan.fix_unassigned(version)
        status['success'] = result[0]
        status['message'] = result[1]
        status['version'] = plan.version
    except Exception, ex:
        status['message'] = _('Could not fix unassigned')
        status['exception'] = traceback.format_exc()
        logger.warn('Could not fix unassigned')
        logger.debug('Reason: %s', ex)
    return HttpResponse(json.dumps(status),mimetype='application/json')


@unique_session_or_json_redirect
def get_splits(request, planid, otherid, othertype):
    """
    Find all splits between this plan and another plan

    Parameters:
        request -- An HttpRequest optionally containing version and/or otherversion
        planid -- The plan ID
        otherid -- The plan ID or geolevel ID to find splits with
        othertype -- One of: 'plan' or 'geolevel'. For specifying otherid

    Returns:
        A JSON HttpResponse that contains an array of splits, given as arrays,
        where the first item is the district_id of the district in this plan
        which causes the split, and the second item is the district_id of the
        district in the other plan or geolevel. When a geolevel is specified,
        the portable_id will be used, rather than the district_id.
    """

    otherid = int(otherid)
    status = { 'success': False }

    try:
        plan = Plan.objects.get(pk=planid)
    except:
        status['message'] = _('No plan with the given id')
        return HttpResponse(json.dumps(status),mimetype='application/json')

    if not can_view(request.user, plan):
        status['message'] = _("User can't view the given plan")
        return HttpResponse(json.dumps(status),mimetype='application/json')

    version = int(request.REQUEST['version'] if 'version' in request.REQUEST else plan.version)
    try:
        if othertype == 'plan':
            try:
                otherplan = Plan.objects.get(pk=otherid)
            except:
                status['message'] = _('No other plan with the given id')
                return HttpResponse(json.dumps(status),mimetype='application/json')
            if not can_view(request.user, otherplan):
                status['message'] = _("User can't view the given plan")
                return HttpResponse(json.dumps(status),mimetype='application/json')
                
            otherversion = int(request.REQUEST['otherversion'] if 'otherversion' in request.REQUEST else otherplan.version)
            splits = plan.find_plan_splits(otherplan, version, otherversion)
        elif othertype == 'geolevel':
            splits = plan.find_geolevel_splits(otherid, version)
        else:
            status['message'] = _('othertype not supported: %(other)s') % { 'other': othertype }
            return HttpResponse(json.dumps(status),mimetype='application/json')

        split_word = _('split') if len(splits) == 1 else inflect.engine().plural(_('split'))

        status['success'] = True
        status['message'] = _('Found %(num_splits)d %(split_word)s') % \
                {'num_splits': len(splits), 'split_word': split_word}
        status['splits'] = splits
        status['above_ids'] = list(set([i[0] for i in splits]))
        status['below_ids'] = list(set([i[1] for i in splits]))
    except Exception, ex:
        status['message'] = _('Could not query for splits')
        status['exception'] = traceback.format_exc()
        logger.warn('Could not query for splits')
        logger.debug('Reason: %s', ex)
    return HttpResponse(json.dumps(status),mimetype='application/json')

def get_processing_status(request):
    """
    Get the processing status for a list of plan ids
    """
    status = { 'success': False }
    plan_ids = request.REQUEST.getlist('planIds[]')
    if len(plan_ids) == 0:
        status['message'] = _('No planIds provided')
    else:
        statuses = {}
        for p in Plan.objects.filter(id__in=plan_ids):
            statuses[str(p.id)] = p.get_processing_state_display()

        status['success'] = True
        status['message'] = statuses
        
    return HttpResponse(json.dumps(status),mimetype='application/json')

def get_splits_report(request, planid):
    """
    Get the rendered splits report
    """
    note_session_activity(request)

    try:
        plan = Plan.objects.get(pk=planid)
    except:
        return HttpResponse(_('Plan does not exist.'), mimetype='text/plain')

    if not using_unique_session(request.user) or not can_view(request.user, plan):
        return HttpResponseForbidden()

    version = int(request.REQUEST['version'] if 'version' in request.REQUEST else plan.version)
    inverse = request.REQUEST['inverse'] == 'true' if 'inverse' in request.REQUEST else False
    extended = request.REQUEST['extended'] == 'true' if 'extended' in request.REQUEST else False
    layers = request.REQUEST.getlist('layers[]')
    if len(layers) == 0:
        return HttpResponse(_('No layers were provided.'), mimetype='text/plain')

    try :
        report = loader.get_template('split_report.html')
        html = ''
        for layer in layers:
            my_context = {'extended': extended}
            my_context.update(plan.compute_splits(layer, version = version, inverse = inverse, extended = extended))
            last_item = layer is layers[-1]
            community_info = plan.get_community_type_info(layer, version = version, inverse = inverse, include_counts=last_item)
            if community_info is not None:
                my_context.update(community_info)
            calc_context = DjangoContext(my_context)
            html += report.render(calc_context)
            if not last_item:
                html += '<hr />'
        return HttpResponse(html, mimetype='text/html')
    except Exception, ex:
        logger.warn('Could not produce split report')
        logger.debug('Reason: %s', ex)
        return HttpResponse(str(ex), mimetype='text/plain')


@login_required
@unique_session_or_json_redirect
def addtodistrict(request, planid, districtid):
    """
    Add geounits to a district.

    This method requires both "geolevel" and "geounits" URL parameters. 
    The geolevel must be a valid geolevel name and the geounits parameters 
    should be a pipe-separated list of geounit ids.

    Parameters:
        request -- An HttpRequest, with the current user, the geolevel, and
        the pipe-separated geounit list.
        planid -- The plan ID that contains the district.
        districtid -- The district ID to which the geounits will be added.

    Returns:
        A JSON HttpResponse that contains the number of districts modified,
        or an error message if adding fails.
    """
    note_session_activity(request)

    status = { 'success': False }

    if len(request.REQUEST.items()) >= 2:
        try:
            geolevel = request.REQUEST["geolevel"]
            geounit_ids = string.split(request.REQUEST["geounits"], "|")
            plan = Plan.objects.get(pk=planid,owner=request.user)
        except:
            status['exception'] = traceback.format_exc()
            status['message'] = _('Could not add units to district.')

        # get the version from the request or the plan
        if 'version' in request.REQUEST:
            version = request.REQUEST['version']
        else:
            version = plan.version

        try:
            fixed = plan.add_geounits(districtid, geounit_ids, geolevel, version)
            status['success'] = True;
            status['message'] = _('Updated %(num_fixed_districts)d districts') \
                % {'num_fixed_districts': fixed}
            status['updated'] = fixed
            plan = Plan.objects.get(pk=planid,owner=request.user)
            status['edited'] = getutc(plan.edited).isoformat()
            status['version'] = plan.version
        except Exception, ex: 
            status['exception'] = traceback.format_exc()
            status['message'] = _('Could not add units to district.')
            logger.warn('Could not add units to district')
            logger.debug('Reason: %s', ex)

    else:
        status['message'] = _("Geounits weren't found in a district.")

    return HttpResponse(json.dumps(status),mimetype='application/json')

@unique_session_or_json_redirect
@login_required
def setdistrictlock(request, planid, district_id):
    """
    Set whether this district is locked for editing.

    Parameters:
        request -- An HttpRequest, with a boolean that indicates whether the district
        should be locked or unlocked
        planid -- The plan ID that contains the district.
        district_id -- The district_id to lock or unlock

    Returns:
        A JSON HttpResponse that contains a boolean of whether the district is locked.
    """
    note_session_activity(request)

    status = {'success':False}

    if request.method != 'POST':
        return HttpResponseForbidden()
    
    lock = request.POST.get('lock').lower() == 'true'
    version = request.POST.get('version')
    if lock == None:
        status['message'] = _('Must include lock parameter.')
    elif version == None:
        status['message'] = _('Must include version parameter.')

    try:
        plan = Plan.objects.get(pk=planid)
        district = plan.district_set.filter(district_id=district_id,version__lte=version).order_by('version').reverse()[0]
    except ObjectDoesNotExist:
        status['message'] = _('Plan or district does not exist.')
        return HttpResponse(json.dumps(status), mimetype='application/json')

    if plan.owner != request.user:
        return HttpResponseForbidden()
    
    district.is_locked = lock
    district.save()
    status['success'] = True
    status['message'] = _('District successfully %(locked_state)s') % \
            {'locked_state': _('locked') if lock else _('unlocked')}
  
    return HttpResponse(json.dumps(status), mimetype='application/json')
        
            
@cache_control(private=True)
@unique_session_or_json_redirect
def getdistricts(request, planid):
    """
    Get the districts in a plan at a specific version.

    Parameters:
        request - An HttpRequest, with the current user.
        planid - The plan id to query for the districts.
    Returns:
    """
    note_session_activity(request)

    status = {'success':False}

    plan = Plan.objects.filter(id=planid)
    if plan.count() == 1:
        plan = plan[0]

        if 'version' in request.REQUEST:
            version = int(request.REQUEST['version'])
        else:
            version = plan.version

        districts = plan.get_districts_at_version(version,include_geom=False)

        status['districts'] = []

        # Same calculation as plan.get_available_districts, but
        # g_a_d fetches districts all over again -- skip that overhead
        status['available'] = plan.legislative_body.max_districts - len(districts) + 1

        # Find the maximum version in the returned districts
        max_version = max([d.version for d in districts])

        # Only allow undo if the max version being returned isn't
        # equal to the minimum stored version
        can_undo = max_version > plan.min_version

        for district in districts:
            status['districts'].append({
                'id':district.district_id,
                'short_label':district.short_label,
                'long_label':district.long_label,
                'version':district.version
            })
        status['canUndo'] = can_undo
        status['success'] = True

    else:
        status['message'] = _('No plan exists with that ID.')

    return HttpResponse(json.dumps(status), mimetype='application/json')


@cache_control(private=True)
def simple_district_versioned(request, planid, district_ids=None):
    """
    Emulate a WFS service for versioned districts.

    This function retrieves one version of the districts in a plan, with
    the value of the subject attached to the feature. This function is
    necessary because a traditional view could not be used to get the
    districts in a versioned fashion.

    This method accepts 'version__eq' and 'subjects__eq' URL parameters.

    This method accepts an optional 'district_ids__eq' parameter, which is
    a comma-separated list of district_ids to filter by

    Parameters:
        request -- An HttpRequest, with the current user.
        planid -- The plan ID from which to get the districts.

    Returns:
        A GeoJSON HttpResponse, describing the districts in the plan.
    """
    note_session_activity(request)

    status = {'type':'FeatureCollection'}

    plan = Plan.objects.filter(id=planid)
    if plan.count() == 1:
        plan = plan[0]
        if 'version__eq' in request.REQUEST:
            version = request.REQUEST['version__eq']
        else:
            version = plan.version

        subject_id = None
        if 'subject__eq' in request.REQUEST:
            subject_id = request.REQUEST['subject__eq']
        elif plan.legislative_body.get_default_subject():
            subject_id = plan.legislative_body.get_default_subject().id

        geolevel = plan.legislative_body.get_geolevels()[0].id
        if 'level__eq' in request.REQUEST:
            geolevel = int(request.REQUEST['level__eq'])

        if 'district_ids__eq' in request.REQUEST:
            district_ids = request.REQUEST['district_ids__eq']
            if len(district_ids) > 0:
                district_ids = district_ids.split(',')
            else:
                district_ids = []

        if subject_id:
            bbox = None
            if 'bbox' in request.REQUEST:
                bbox = request.REQUEST['bbox']
                # convert the request string into a tuple full of floats
                bbox = tuple( map( lambda x: float(x), bbox.split(',')))
            else:
                bbox = plan.district_set.all().extent(field_name='simple')

            status['features'] = plan.get_wfs_districts(version, subject_id, bbox, geolevel, district_ids)
        else:
            status['features'] = []
            status['message'] = _('Subject for districts is required.')
    else:
        status['features'] = []
        status['message'] = _('Query failed.')

    return HttpResponse(json.dumps(status),mimetype='application/json')


@cache_control(private=True)
def get_unlocked_simple_geometries(request,planid):
    """
    Emulate a WFS service for selecting unlocked geometries.

    This function retrieves all unlocked geometries within a geolevel
    for a given plan. This function is necessary because a traditional
    view could not be used to obtain the geometries in a versioned fashion.

    This method accepts 'version__eq', 'level__eq', and 'geom__eq' URL parameters.

    Parameters:
    request -- An HttpRequest, with the current user.
    planid -- The plan ID from which to get the districts.

    Returns:
    A GeoJSON HttpResponse, describing the unlocked simplified geometries
    """
    note_session_activity(request)

    status = {'type':'FeatureCollection'}

    plan = Plan.objects.filter(id=planid)
    if plan.count() == 1:
        plan = plan[0]
        version = request.POST.get('version__eq', plan.version)
        geolevel = request.POST.get('level__eq', plan.legislative_body.get_geolevels()[0].id)
        geom = request.POST.get('geom__eq', None)
        if geom is not None:
            try:
                wkt = request.POST.get('geom__eq', None)
                geom = GEOSGeometry(wkt)
            # If we can't get a poly, try a linestring
            except GEOSException:
                wkt = request.REQUEST['geom__eq'].replace('POLYGON', 'LINESTRING')
                wkt = wkt.replace('((', '(').replace('))', ')')
                try: 
                    geom = GEOSGeometry(wkt)
                except GEOSException:
                    # If the line doesn't work, just don't return anything
                    geom = None

            # Selection is the geounits that intersects with the drawing tool used:
            # either a lasso, a rectangle, or a point
            selection = Q(geom__intersects=geom)

            # Create a union of locked geometries
            districts = [d.id for d in plan.get_districts_at_version(version, include_geom=True) if d.is_locked]
            locked = District.objects.filter(id__in=districts).collect()

            # Create a simplified locked boundary for fast, but not completely accurate lookups
            # Note: the preserve topology parameter of simplify is needed here
            locked_buffered = locked.simplify(100, True).buffer(100) if locked else None

            # Filter first by geolevel, then selection
            filtered = Geolevel.objects.get(id=geolevel).geounit_set.filter(selection)
            # Assemble the matching features into geojson
            features = []
            for feature in filtered:
                # We want to allow for the selection of a geometry that is partially split
                # with a locked district, so subtract out all sections that are locked
                geom = feature.simple

                # Only perform additional tests if the fast, innacurate lookup passed
                if locked and geom.intersects(locked_buffered):

                    # If a geometry is fully locked, don't add it
                    if feature.geom.within(locked):
                        continue

                    # Overlapping geometries are the ones we need to subtract pieces of
                    if feature.geom.overlaps(locked):
                        # Since this is just for display, do the difference on the simplified geometries
                        geom = geom.difference(locked_buffered)
                        
                features.append({
                    # Note: OpenLayers breaks when the id is set to an integer, or even an integer string.
                    # The id ends up being treated as an array index, rather than a property list key, and
                    # there are some bizarre consequences. That's why the underscore is here.
                    'id': '_%d' % feature.id,
                    'geometry': json.loads(geom.json),
                    'properties': {
                        'name': feature.name,
                        'geolevel_id': geolevel,
                        'id': feature.id
                    }
                })
                    
            status['features'] = features
            return HttpResponse(json.dumps(status),mimetype='application/json')
            
        else:
            status['features'] = []
            status['message'] = _('Geometry is required.')
            
    else:
        status['features'] = []
        status['message'] = _('Invalid plan.')

    return HttpResponse(json.dumps(status),mimetype='application/json')

@unique_session_or_json_redirect
def get_statistics(request, planid):
    note_session_activity(request)

    status = { 'success': False }
    try:
        plan = Plan.objects.get(pk=planid)
    except:
        status['message'] = _(
                "Couldn't get geography info from the server. No plan with the given id.")
        return HttpResponse( json.dumps(status), mimetype='application/json', status=500)

    if 'version' in request.REQUEST:
        try:
            version = int(request.REQUEST['version'])
        except:
            version = plan.version
    else:
        version = plan.version

    # TODO: 'Demographics' is hardcoded as a panel title. Is there another way to designate a permanent display?
    display = ScoreDisplay.objects.filter(legislative_body=plan.legislative_body)
    display = filter(lambda x:x.get_short_label() == 'Demographics', display)[0]
    
    if 'displayId' in request.REQUEST:
        try:
            display = ScoreDisplay.objects.get(pk=request.POST['displayId'])
        except:
            status['message'] = _('Unable to get Personalized ScoreDisplay')
            status['exception'] = traceback.format_exc()

    else:
        logger.warn('No displayId in request.')
        logger.warn(str(request.POST))
        
    try :
        html = display.render(plan, request, version=version)
        return HttpResponse(html, mimetype='text/html')
    except Exception, ex:
        status['message'] = _("Couldn't render display tab.")
        status['exception'] = traceback.format_exc()
        logger.warn("Couldn't render display tab")
        logger.debug('Reason: %s', ex)
        return HttpResponse( json.dumps(status), mimetype='application/json', status=500)


def getutc(t):
    """
    Given a datetime object, translate to a datetime object for UTC time.
    """
    t_tuple = t.timetuple()
    t_seconds = time.mktime(t_tuple)
    return t.utcfromtimestamp(t_seconds)

@unique_session_or_json_redirect
def getdistrictfilestatus(request, planid):
    """
    Given a plan id, return the status of the district index file
    """    
    note_session_activity(request)

    status = { 'success':False }
    plan = Plan.objects.get(pk=planid)
    if not can_copy(request.user, plan):
        return HttpResponseForbidden()
    try:
        is_shape = 'type' in request.REQUEST and request.REQUEST['type'] == 'shape'
        file_status = DistrictFile.get_file_status(plan, shape=is_shape)
        status['success'] = True
        status['status'] = file_status 
    except Exception as ex:
        status['message'] = _('Failed to get file status')
        status['exception'] = ex 
    return HttpResponse(json.dumps(status),mimetype='application/json')
        
@unique_session_or_json_redirect
def getdistrictfile(request, planid):
    """
    Given a plan id, email the user a zipped copy of 
    the district index file
    """
    note_session_activity(request)

    # Get the districtindexfile and create a response
    plan = Plan.objects.get(pk=planid)
    if not can_copy(request.user, plan):
        return HttpResponseForbidden()
    
    is_shape = 'type' in request.REQUEST and request.REQUEST['type'] == 'shape'
    file_status = DistrictFile.get_file_status(plan, shape=is_shape)
    if file_status == 'done':
        if is_shape:
            archive = DistrictShapeFile.plan2shape(plan)
        else:
            archive = DistrictIndexFile.plan2index(plan)
        response = HttpResponse(open(archive.name).read(), content_type='application/zip')
        response['Content-Disposition'] = 'attachment; filename="%s.zip"' % plan.get_friendly_name()
    else:
        # Put in a celery task to create this file
        if is_shape:
            DistrictShapeFile.plan2shape.delay(plan)
        else:
            DistrictIndexFile.plan2index.delay(plan)
        response = HttpResponse(_('File is not yet ready. Please try again in '
            'a few minutes'))
    return response

@unique_session_or_json_redirect
def emaildistrictindexfile(request, planid):
    """
    Given a plan id, email a zipped copy of the district 
    index file to a specified address
    """
    note_session_activity(request)

    if request.method != 'POST':
        return HttpResponseForbidden()
    
    plan = Plan.objects.get(pk=planid)
    if not can_copy(request.user, plan):
        return HttpResponseForbidden()
    
    # Put in a celery task to create the file and send the emails
    DistrictIndexFile.emailfile.delay(plan, request.user, request.POST, translation.get_language())
    return HttpResponse(json.dumps({
                                    'success': True,
                                    'message': _('Task submitted') }),
                                    mimetype='application/json')

def getvalidplans(leg_body, owner=None):
    """
    Returns the valid plans for a given legislative body and owner (optional)
    """
    pfilter = Q(legislative_body=leg_body) & Q(is_valid=True)
    if owner is not None:
        pfilter = pfilter & Q(owner=owner)

    return list(Plan.objects.filter(pfilter))

def getleaderboarddisplay(leg_body, owner_filter):
    """
    Returns the leaderboard ScoreDisplay given a legislative body and owner
    """
    # TODO: 'Leaderboard' is hardcoded into the scoredisplay title
    displays = ScoreDisplay.objects.all()
    displays = filter(lambda x:(x.get_short_label()==_('%s Leaderboard - %s') % (leg_body.get_long_description(), owner_filter.title())), displays)
    return displays[0] if len(displays) > 0 else None

def getleaderboard(request):
    """
    Get the rendered leaderboard
    """
    note_session_activity(request)

    if not using_unique_session(request.user):
        return HttpResponseForbidden()

    owner_filter = request.REQUEST['owner_filter']
    body_pk = int(request.REQUEST['legislative_body']);
    leg_body = LegislativeBody.objects.get(pk=body_pk)
    
    display = getleaderboarddisplay(leg_body, owner_filter)
    if display is None:
        return HttpResponse(_('No display configured'), mimetype='text/plain')
    
    plans = getvalidplans(leg_body, request.user if owner_filter == 'mine' else None)

    try :
        html = display.render(plans, request)
        return HttpResponse(html, mimetype='text/plain')
    except Exception, ex:
        logger.warn('Leaderboard could not be fetched.')
        logger.debug('Reason: %s', ex)
        return HttpResponse(str(ex), mimetype='text/plain')

def getleaderboardcsv(request):
    """
    Get the leaderboard scores in csv form
    """
    note_session_activity(request)

    if not using_unique_session(request.user):
        return HttpResponseForbidden()

    owner_filter = request.REQUEST['owner_filter']
    body_pk = int(request.REQUEST['legislative_body']);
    leg_body = LegislativeBody.objects.get(pk=body_pk)
    plans = getvalidplans(leg_body, request.user if owner_filter == 'mine' else None)

    display = getleaderboarddisplay(leg_body, owner_filter)
    plans = getvalidplans(leg_body, request.user if owner_filter == 'mine' else None)

    panels = display.scorepanel_set.all().order_by('position')
    
    try :
        # mark the response as csv, and create the csv writer
        response = HttpResponse(mimetype='text/csv')
        response['Content-Disposition'] = 'attachment; filename=leaderboard_scores.csv'
        writer = csv.writer(response)

        # write headers
        writer.writerow(['Plan ID', 'Plan Name', 'User Name'] + [p.__unicode__() for p in panels])

        # write row for each plan
        for plan in plans:
            row = [plan.id, plan.name, plan.owner.username]

            # add each score
            for panel in panels:
                function = panel.score_functions.all()[0]
                score = ComputedPlanScore.compute(function, plan)
                row.append(score['value'])
                
            # write the row
            writer.writerow(row)
            
        return response    
    except Exception, ex:
        logger.warn("Couldn't generate CSV of leaderboard.")
        logger.debug('Reason: %s', ex)
        return HttpResponse(str(ex), mimetype='text/plain')


def getplans(request):
    """
    Get the plans for the given user and return the data in a format readable
    by the jqgrid
    """
    note_session_activity(request)

    if not using_unique_session(request.user):
        return HttpResponseForbidden()

    if request.method == 'POST':
        page = int(request.POST.get('page', 1))
        rows = int(request.POST.get('rows', 10))
        sidx = request.POST.get('sidx', 'id')
        sord = request.POST.get('sord', 'asc')
        owner_filter = request.POST.get('owner_filter');
        body_pk = request.POST.get('legislative_body');
        body_pk = int(body_pk) if body_pk else body_pk;
        search = request.POST.get('_search', False);
        search_string = request.POST.get('searchString', '');
        is_community = request.POST.get('is_community', False) == 'true';
    else:
        return HttpResponseForbidden()
    end = page * rows
    start = end - rows
    
    if owner_filter == 'template':
        available = Q(is_template=True)
    elif owner_filter == 'shared':
        available = Q(is_shared=True)
    elif owner_filter == 'mine':
        if request.user.is_anonymous():
            return HttpResponseForbidden()
        else:
            available = Q(owner__exact=request.user)
    elif owner_filter == 'all_available':
        available = Q(is_template=True) | Q(is_shared=True)
        if not request.user.is_anonymous():
            available = available | Q(owner__exact=request.user)
    else:
        return HttpResponseBadRequest(_("Unknown filter method."))
        
    not_creating = ~Q(processing_state=ProcessingState.CREATING) & ~Q(processing_state=ProcessingState.UNKNOWN)

    # Set up the order_by parameter from sidx and sord in the request
    if sidx.startswith('fields.'):
        sidx = sidx[len('fields.'):]
    if sidx == 'owner':
        sidx = 'owner__username'
    if sidx == 'plan_type':
        sidx = 'legislative_body__name'
    if sord == 'desc':
        sidx = '-' + sidx

    if search:
        search_filter = Q(name__icontains = search_string) | Q(description__icontains = search_string) | Q(owner__username__icontains = search_string)
    else:
        search_filter = None

    if body_pk:
        body_filter = Q(legislative_body=body_pk)
        all_plans = Plan.objects.filter(available, not_creating, body_filter, search_filter).order_by(sidx)
    else:
        community_filter = Q(legislative_body__is_community=is_community)
        all_plans = Plan.objects.filter(available, not_creating, search_filter, community_filter).order_by(sidx)

    if all_plans.count() > 0:
        total_pages = math.ceil(all_plans.count() / float(rows))
    else:
        total_pages = 1

    plans = all_plans[start:end]
    # Create the objects that will be serialized for presentation in the plan chooser
    plans_list = list()
    for plan in plans:
        plans_list.append({
            'pk': plan.id, 
            'fields': { 
                'name': plan.name, 
                'description': plan.description, 
                'edited': time.mktime(plan.edited.timetuple()), 
                'is_template': plan.is_template, 
                'is_shared': plan.is_shared, 
                'owner': plan.owner.username, 
                'districtCount': '--', # load dynamically -- this is a big performance hit
                'can_edit': can_edit(request.user, plan),
                'plan_type': plan.legislative_body.get_long_description(),
                'processing_state': plan.get_processing_state_display()
                }
            })

    json_response = "{ \"total\":\"%d\", \"page\":\"%d\", \"records\":\"%d\", \"rows\":%s }" % (total_pages, page, len(all_plans), json.dumps(plans_list))
    return HttpResponse(json_response,mimetype='application/json') 

def get_shared_districts(request, planid):
    """
    Get the shared districts in a given plan and return the
    data in a format readable by the jqgrid
    """
    note_session_activity(request)

    if not using_unique_session(request.user):
        return HttpResponseForbidden()

    if request.method == 'POST':
        page = int(request.POST.get('page', 1))
        rows = int(request.POST.get('rows', 10))
    else:
        return HttpResponseForbidden()

    end = page * rows
    start = end - rows
    
    try:
        plan = Plan.objects.get(pk=planid)
        if not can_copy(request.user, plan):
            return HttpResponseForbidden()

        all_districts = plan.get_districts_at_version(plan.version, include_geom=False)
    except:
        plan = None
        all_districts = () 

    if len(all_districts) > 0:
        total_pages = math.ceil(len(all_districts) / float(rows))
    else:
        total_pages = 1

    districts = all_districts[start:end]
    # Create the objects that will be serialized for presentation in the plan chooser
    districts_list = list()
    for district in districts:
        if not district.is_unassigned:
            districts_list.append({
                'pk': district.id, 
                'fields': { 
                    'short_label': district.short_label,
                    'long_label': district.long_label,
                    'district_id': district.district_id,
                }
            })

    json_response = "{ \"total\":\"%d\", \"page\":\"%d\", \"records\":\"%d\", \"rows\":%s }" % (total_pages, page, len(all_districts), json.dumps(districts_list))
    return HttpResponse(json_response,mimetype='application/json') 

@login_required
@unique_session_or_json_redirect
def editplanattributes(request, planid):
    """
    Edit the attributes of a plan. Attributes of a plan are the name and/or
    description.
    """
    note_session_activity(request)

    status = { 'success': False }
    if request.method != 'POST':
        return HttpResponseNotAllowed(['POST'])
    new_name = request.POST.get('name', None)
    new_description = request.POST.get('description', '')

    if not planid or not (new_name or new_description):
        return HttpResponseBadRequest(
            _('Must declare planId, name and description'))

    plan = Plan.objects.filter(pk=planid,owner=request.user)
    if plan.count() == 1:
        plan = plan[0]
        if not new_name is None:
            plan.name = new_name

        plan.description = new_description
        try:
            plan.save()

            status['success'] = True
            status['message'] = _('Updated plan attributes')
        except Exception, ex:
            status['message'] = _('Failed to save the changes to your plan')
            status['exception'] = ex
            logger.warn('Could not save changes to plan.')
            logger.debug('Reason: %s', ex)
    else:
        status['message'] = _("Cannot edit a plan you don't own.")
    return HttpResponse(json.dumps(status), mimetype='application/json')

@login_required
@unique_session_or_json_redirect
def deleteplan(request, planid):
    """
    Delete a plan
    """
    note_session_activity(request)

    status = { 'success': False }
    if request.method != 'POST':
        return HttpResponseNotAllowed(['POST'])

    if not planid:
        return HttpResponseBadRequest(_('Must declare planId'))

    plan = Plan.objects.filter(pk=planid,owner=request.user)
    if plan.count() == 1:
        plan = plan[0]
        try:
            plan.delete()
            status['success'] = True
            status['message'] = _('Deleted plan')
        except Exception, ex:
            status['message'] = _('Failed to delete plan')
            status['exception'] = ex
            logger.warn('Could not delete plan.')
            logger.debug('Reason: %s', ex)
    else:
        status['message'] = _("Cannot delete a plan you don't own.")
    
    return HttpResponse(json.dumps(status), mimetype='application/json')

@login_required
@unique_session_or_json_redirect
def reaggregateplan(request, planid):
    """
    Reaggregate a plan
    """
    note_session_activity(request)

    status = { 'success': False }
    if request.method != 'POST':
        return HttpResponseNotAllowed(['POST'])

    if not planid:
        return HttpResponseBadRequest(_('Must declare planId'))

    plan = Plan.objects.filter(pk=planid,owner=request.user)
    if plan.count() == 1:
        plan = plan[0]
        try:
            reaggregate_plan.delay(plan.id)

            # Set the reaggregating flag
            # (needed for the state to display on immediate refresh)
            plan.processing_state = ProcessingState.REAGGREGATING
            plan.save()
            
            status['success'] = True
            status['message'] = _('Reaggregating plan')
        except Exception, ex:
            status['message'] = _('Failed to reaggregate plan')
            status['exception'] = ex
            logger.warn('Could not reaggregate plan.')
            logger.debug('Reason: %s', ex)
    else:
        status['message'] = _("Cannot reaggregate a plan you don't own.")
    return HttpResponse(json.dumps(status), mimetype='application/json')

def get_health(request):
    def num_users(minutes):
        users = 0
        for session in Session.objects.all():
            try:
                decoded = session.get_decoded()
            except:
                #There's a problem with this session, remove it
                session.delete()
                continue
            
            if 'activity_time' in decoded:
                activity_delta = decoded['activity_time'] - timedelta(0,0,0,0,settings.SESSION_TIMEOUT)
                if activity_delta > (datetime.now() - timedelta(0,0,0,0,minutes)):
                    users += 1
        return users

    try:
        result = _('Health retrieved at %(time)s\n') % {'time': datetime.now()}
        result += _('%(plan_count)d plans in database\n') % \
                {'plan_count': Plan.objects.all().count()}
        result += _('%(session_count)d sessions in use out of %(session_limit)s\n') % \
                {'session_count': Session.objects.all().count(),
                'session_limit': settings.CONCURRENT_SESSIONS}
        result += _('%(num_users)d active users over the last 10 minutes\n') % \
                {'num_users':  num_users(10)}
        space = os.statvfs('/projects/PublicMapping')
        result += _('%(mb_free)s MB of disk space free\n') % \
                {'mb_free': ((space.f_bsize * space.f_bavail) / (1024*1024))}
        result += _('Memory Usage:\n%(mem_free)s\n') % \
                {'mem_free':  commands.getoutput('free -m')}
        return HttpResponse(result, mimetype='text/plain')
    except:
        return HttpResponse(_("ERROR! Couldn't get health:\n%s") % traceback.format_exc())


def statistics_sets(request, planid):
    result = { 'success': False }

    plan = Plan.objects.filter(id=planid)
    if plan.count() == 0:
        result['message'] = _('No plan with that ID exists.')
        return HttpResponse(json.dumps(result),mimetype='application/json')
    else:
        plan = plan[0]

    if request.method == 'GET':
        sets = []
        scorefunctions = []
            
        # Get the functions available for the users
        user_functions = ScoreFunction.objects.filter(selectable_bodies=plan.legislative_body).order_by('name')
        for f in user_functions:
            if 'report' not in f.get_short_label().lower() and 'comments' not in f.get_short_label().lower():
                scorefunctions.append({ 'id': f.id, 'name': force_escape(f.get_label()) })
        result['functions'] = scorefunctions

        if not request.user.is_superuser:
            # Get the admin displays
            admin_displays = ScoreDisplay.objects.filter(
                owner__is_superuser=True,
                legislative_body=plan.legislative_body,
                is_page=False).order_by('title')
            for admin_display in admin_displays:
                if 'reports' not in admin_display.cssclass:
                    sets.append({ 'id': admin_display.id, 'name': force_escape(admin_display.__unicode__()), 'functions': [], 'mine':False })

        try:
            user_displays = ScoreDisplay.objects.filter(
                owner=request.user, 
                legislative_body=plan.legislative_body,
                is_page=False).order_by('title')
            result['displays_count'] = len(user_displays)
            for display in user_displays:
                functions = []
                for panel in display.scorepanel_set.all():
                    if panel.type == 'district':
                        functions = map(lambda x: x.id, panel.score_functions.all())
                        if len(functions) == 0:
                            result['message'] = _("No functions for %(panel)s") % \
                                                {'panel_name': panel}
                sets.append({ 'id': display.id, 'name': force_escape(display.__unicode__()), 'functions': functions, 'mine': display.owner==request.user })
        except Exception, ex:
            result['message'] = _('No user displays for %(user)s') % \
                 {'user': request.user}
            logger.warn('Error fetching ScoreDisplays for user')
            logger.debug('Reason: %s', ex)

        result['sets'] = sets
        result['success'] = True
    # Delete the requested ScoreDisplay to make some room
    elif request.method == 'POST' and 'delete' in request.POST:
        try:
            display = ScoreDisplay.objects.get(pk=request.REQUEST.get('id', -1))
            result['set'] = {'name':force_escape(display.__unicode__()), 'id':display.id}
            qset = display.scorepanel_set.all()
            for panel in qset:
                if panel.displays.count() == 1:
                    panel.delete()
            display.delete()
            result['success'] = True
        except Exception, ex:
            result['message'] = _("Couldn't delete personalized scoredisplay")
            result['exception'] = traceback.format_exc()
            logger.warn("Couldn't delete personalized ScoreDisplay")
            logger.debug('Reason: %s', ex)
            
    # If it's a post, edit or create the ScoreDisplay and return 
    # the id and name as usual
    elif request.method == 'POST':
        # If we're adding a new display, we should make sure they only have 3
        def validate_num(user, limit=3):
            return ScoreDisplay.objects.filter(owner=user, legislative_body=plan.legislative_body, is_page=False).count() < limit

        if 'functions[]' in request.POST:
            functions = request.POST.getlist('functions[]')
            functions = map(lambda x: int(x), functions)
            try:
                display = ScoreDisplay.objects.get(title=request.POST.get('name'), owner=request.user)
                display = display.copy_from(display=display, functions=functions)
            except:
                limit = 3
                if validate_num(request.user, limit):
                    demo = ScoreDisplay.objects.filter(
                        owner__is_superuser=True,
                        legislative_body=plan.legislative_body,
                        is_page=False)
                    # DO NOT select the ScoreDisplay that contains
                    # the comment calculator
                    for disp in demo:
                        has_comments = False
                        for pnl in disp.scorepanel_set.all():
                            for fn in pnl.score_functions.all():
                                has_comments = has_comments or fn.calculator.endswith('.Comments')
                        if not has_comments:
                            demo = disp
                            break

                    display = ScoreDisplay()
                    display = display.copy_from(display=demo, title=request.POST.get('name'), owner=request.user, functions=functions)
                    result['newRecord'] = True
                else:
                    result['message'] = _('Each user is limited to %(limit)d '
                        'statistics sets. Please delete one or edit '
                        'an existing set.') % { 'limit': limit }
                    result['error'] = 'limit'
                    return HttpResponse(json.dumps(result),mimetype='application/json')

            result['set'] = {'name':force_escape(display.__unicode__()), 'id':display.id, 'functions':functions, 'mine': display.owner==request.user}
            result['success'] = True

        else:
            result['message'] = _("Didn't get functions in POST parameter")

    return HttpResponse(json.dumps(result),mimetype='application/json')

#
# Comment views
#
def purge_plan_clear_cache(district, version):
    """
    This is a helper method that purges a plan after a version, and clears
    any pre-computed scores at the specified version.
    """
    district.plan.purge(after=version)

    district.plan.version = version
    district.plan.save()

    cache = district.computeddistrictscore_set.filter(function__calculator__endswith='.Comments')
    cache.delete()

@unique_session_or_json_redirect
def district_info(request, planid, district_id):
    """
    Get the comments that are attached to a district.

    Parameters:
        request -- An HttpRequest
        planid -- The plan ID
        district_id -- The district ID, this is the district number in a plan, and NOT the id of a district.
    """
    status = { 'success': False }
    plan = Plan.objects.filter(id=planid)
    if plan.count() == 0:
        status['message'] = _('No plan with that ID was found.')
    else:
        plan = plan[0]

        version = plan.version
        if 'version' in request.REQUEST:
            try:
                version = int(request.REQUEST['version'])
                version = min(plan.version, int(version))
            except:
                pass

        district_id = int(district_id)
        district = plan.get_districts_at_version(version, include_geom=False)
        district = filter(lambda d:d.district_id==district_id, district)

        if request.method == 'POST':
            district = plan.district_set.get(id=request.POST['object_pk'])
            district.short_label = request.POST['district_short'][0:10]
            district.long_label = request.POST['district_long'][0:256]


            if district.version < version:
                # The district version may lag behind the cursor 
                # version if there were no edits for a while. If this 
                # is the case the district must be copied to the 
                # currently edited version.
                district_copy = copy.copy(district)
                district_copy.id = None
                district_copy.version = version

                district_copy.save()

                # clone the characteristics, comments, and tags from 
                # the original district to the copy 
                district_copy.clone_relations_from(district)
                district = district_copy
            else:
                # save the changes to the district -- maybe name change
                district.save()

            has_comment = 'comment' in request.POST and request.POST['comment'] != '' 
            if has_comment:
                # Don't thread comments, keep only the latest and greatest
                ct = ContentType.objects.get(app_label='redistricting',model='district')
                Comment.objects.filter(object_pk = district.id, content_type=ct).delete()
                comment = Comment(
                    object_pk=district.id, 
                    content_type=ct, 
                    site_id=Site.objects.get_current().id, 
                    user_name=request.user.username, 
                    user_email=request.user.email, 
                    comment=request.POST['comment'])
                comment.save()
            else:
                # save this if the label changed
                district.save()

            # Get the tags on this object of this type.
            tset = Tag.objects.get_for_object(district).filter(name__startswith='type')

            # Purge the tags of this same type off the object
            TaggedItem.objects.filter(tag__in=tset, object_id=district.id).delete()

            purge_plan_clear_cache(district, version)

            if len(request.REQUEST.getlist('type[]')) > 0:
                strtags = request.REQUEST.getlist('type[]')
                for strtag in strtags:
                    if strtag == '':
                        continue
                    if strtag.count(' ') > 0:
                        strtag = '"type=%s"' % strtag
                    else:
                        strtag = 'type=%s' % strtag
                    Tag.objects.add_tag(district, strtag)

            status['version'] = version
            status['success'] = True

    return HttpResponse(json.dumps(status), mimetype='application/json')

def plan_feed(request):
    feed = loader.get_template('plan_feed.xml')
    # MAP_SERVER = ''
    # MAP_SERVER_NS = 'pmp'
    plans = Plan.objects.all().order_by('-edited')[0:10]
    geolevel = plans[0].legislative_body.get_geolevels()[0]
    extent = geolevel.geounit_set.collect().extent
    if extent[2] - extent[0] > extent[3] - extent[1]:
        # wider maps
        width = 500
        height = int(500 * (extent[3]-extent[1]) / (extent[2]-extent[0]))
    else:
        # taller maps
        width = int(500 * (extent[2]-extent[0]) / (extent[3]-extent[1]))
        height = 500
    mapserver = settings.MAP_SERVER if settings.MAP_SERVER != '' else request.META['SERVER_NAME']
    context = {
        'plans': plans,
        'mapserver': mapserver,
        'mapserver_ns': settings.MAP_SERVER_NS,
        'extent': extent,
        'width': width,
        'height': height
    }
    xml = feed.render(DjangoContext(context))

    return HttpResponse(xml, mimetype='application/atom+xml')

def share_feed(request):
    feed = loader.get_template('shared_feed.xml')
    # MAP_SERVER = ''
    # MAP_SERVER_NS = 'pmp'
    plans = Plan.objects.filter(is_shared=True).order_by('-edited')[0:10]
    if plans.count() < 0:
        geolevel = plans[0].legislative_body.get_geolevels()[0]
        extent = geolevel.geounit_set.collect().extent
        if extent[2] - extent[0] > extent[3] - extent[1]:
            # wider maps
            width = 500
            height = int(500 * (extent[3]-extent[1]) / (extent[2]-extent[0]))
        else:
            # taller maps
            width = int(500 * (extent[2]-extent[0]) / (extent[3]-extent[1]))
            height = 500
    else:
        extent = (0,0,0,0,)
        width = 1
        height = 1
    mapserver = settings.MAP_SERVER if settings.MAP_SERVER != '' else request.META['SERVER_NAME']
    context = {
        'plans': plans,
        'mapserver': mapserver,
        'mapserver_ns': settings.MAP_SERVER_NS,
        'extent': extent,
        'width': width,
        'height': height
    }
    xml = feed.render(DjangoContext(context))

    return HttpResponse(xml, mimetype='application/atom+xml')<|MERGE_RESOLUTION|>--- conflicted
+++ resolved
@@ -536,14 +536,10 @@
         'calculator_reports' : json.dumps(calculator_reports),
         'allow_email_submissions': ('EMAIL_SUBMISSION' in settings.__members__),
         'tags': tags,
-<<<<<<< HEAD
-        'plan_text': "community map" if (plan and plan.is_community()) else "plan",
-        'site': Site.objects.get_current()
-=======
+        'site': Site.objects.get_current(),
         'plan_text': _("community map") if (plan and plan.is_community()) else _("plan"),
         'language_code': translation.get_language(),
         'LANGUAGES': settings.LANGUAGES # needed (as CAPS) for language chooser
->>>>>>> 72c1368d
     }
 
 def is_plan_ready(planid):
