{% comment %}

   Copyright 2010 Micah Altman, Michael McDonald

   Licensed under the Apache License, Version 2.0 (the "License");
   you may not use this file except in compliance with the License.
   You may obtain a copy of the License at

       http://www.apache.org/licenses/LICENSE-2.0

   Unless required by applicable law or agreed to in writing, software
   distributed under the License is distributed on an "AS IS" BASIS,
   WITHOUT WARRANTIES OR CONDITIONS OF ANY KIND, either express or implied.
   See the License for the specific language governing permissions and
   limitations under the License.

   This file is part of The Public Mapping Project
   https://github.com/PublicMapping/

   Purpose:
       This file is a template for the administrative interface.

       This template changes the title of the application and some copy
       text to customize the text in the administrative section.

   Author:
        Andrew Jennings, David Zwarg, Kenny Shepard

{% endcomment %}
<<<<<<< HEAD
{% load i18n %}
=======
{% load compress %}
>>>>>>> c415dea0
<!DOCTYPE html PUBLIC "-//W3C//DTD XHTML 1.0 Transitional//EN" "http://www.w3.org/TR/xhtml1/DTD/xhtml1-transitional.dtd">
<html xmlns="http://www.w3.org/1999/xhtml">
<head>
    <meta http-equiv="Content-Type" content="text/html; charset=utf-8" />
    <meta http-equiv="X-UA-Compatible" content="IE=8" />
    <meta name="author" content="David Zwarg, Andrew Jennings, Kenny Shepard" />
    <meta name="copyright" content="&copy; 2010 Micah Altman, Michael McDonald"/>
<<<<<<< HEAD
    <title>{% trans "Welcome to DistrictBuilder" %}</title>
=======
    <title>Welcome to DistrictBuilder</title>
    {% compress css %}
>>>>>>> c415dea0
    <link rel="stylesheet" type="text/css" href="/static-media/css/reset.css"/>
    <link rel="stylesheet" type="text/css" href="/static-media/jquery/themes/custom-theme/jquery-ui.custom.css"/>
    <link rel="stylesheet" type="text/css" href="/static-media/css/core.css"/>
    <link rel="stylesheet" type="text/css" href="/static-media/css/visuals.css"/>
    {% endcompress %}
    {% comment %}

    Load Google Analytics Script if the ga_account has been set

    {% endcomment %}
    {% if ga_account %}
        <script type="text/javascript">
          var _gaq = _gaq || [];
          _gaq.push(['_setAccount', '{{ ga_account }}']);
          {% if ga_domain %}
          _gaq.push(['_setDomainName', '{{ ga_domain }}']);
          {% endif %}
          _gaq.push(['_trackPageview']);

          (function() {
            var ga = document.createElement('script'); ga.type = 'text/javascript'; ga.async = true;
            ga.src = ('https:' == document.location.protocol ? 'https://ssl' : 'http://www') + '.google-analytics.com/ga.js';
            var s = document.getElementsByTagName('script')[0]; s.parentNode.insertBefore(ga, s);
          })();
        </script>
    {% endif %}
    <script type="text/javascript">
        var opensessions = {% if opensessions %}{{ opensessions }}{% else %}0{% endif %},
            openusername = '{{ user.username }}',
            availsession = {% if sessionavail %}true{% else %}false{% endif %};
    </script>
  </head>
  <body id="static">
   <div class="static_wrap">

   <div id="static_header">
      <div id="logo">
               <!--<img src="/static-media/images/title-static.png" />-->
	       <span style="font-size:250%; font-family:arial,sans-serif; font-weight:bold; color:white">
                 {% trans "DistrictBuilder" %}
               </span>
      </div>
      <div id="site_nav">
        <ul>

        <!--
          <li><a href="">item</a></li>
	-->
          <li><a href="http://www.publicmapping.org">{% trans "About" %}</a></li>
          <li>
            <a class="last" href="mailto:support@districtbuilder.org?subject=%5BDistrictBuilder%5D%20Support%20Request">
              {% trans "Support" %}
            </a>
          </li>
        </ul>
      </div>
      <div class="clear"></div>
    </div>

    <div id="banner">
       <img src="{{ banner_image }}" />
    </div>

    <div id="body_box">
      <div id="tour_news">
        <div id="news">
          <h3>{% trans "About the Public Mapping Project" %}</h3>
          <ul>
            <li><a href="http://www.publicmapping.org/faq">{% trans "Frequently Asked Questions" %}</a></li>
            <li><a href="http://www.publicmapping.org/resources/software">{% trans "Quick Start Guide" %}</a></li>
            <li><a href="http://www.publicmapping.org/resources/redistricting">{% trans "Redistricting Resources" %}</a></li>
          </ul>
        </div>

        <a href="http://www.publicmapping.org">
          <button id="new_to_redistricting">
            {% trans "NEW TO REDISTRICTING?" %}<br/><span class="take_a_tour">{% trans "Take a Tour" %}</span>
          </button>
        </a>

        <ul class="share-buttons">
          <li class="twitter-tweet">
            <a href="https://twitter.com/share" class="twitter-share-button" data-count="horizontal">
              {% trans "Tweet" %}
            </a>
            <script type="text/javascript" src="https://platform.twitter.com/widgets.js"></script>
          </li>   

          <li class="facebook-like">
            <div id="fb-root"></div>
            <script src="https://connect.facebook.net/en_US/all.js#xfbml=1"></script>
            <fb:like width="90" show_faces="false" action="like" layout="button_count"></fb:like>
          </li>

          <li class="google-plusone">
            <script type="text/javascript" src="https://apis.google.com/js/plusone.js"></script>
            <g:plusone size="medium"></g:plusone>
          </li>
        </ul>

      </div>

      <div id="user">

        <div id="login">
          <form action="/accounts/login/" method="post">
            <input type="hidden" name="next" value="/districtmapping/plan/0/view/"/>
            <h3>{% trans "Log In" %}</h3>
<input id="username" name="username"/>
<input id="passphrase" type="password"/>
<input id="password" name="password" type="hidden"/>
<button id="login" type="submit" />{% trans "Login" %}</button>
          </form>
<p><a href="#" onclick="$('#forgotpass').dialog('open');">{% trans "Forgot your password?" %}</a></p>

          </div>

        <div id="signup">
          <h3>{% trans "Don't have an account?" %}</h3>

          <h4>{% trans "To Draw Your Own Maps..." %}</h4>

		<button  onclick="$('#register').dialog('open');" id="sign_up" />{% trans "Sign Up" %}</button>

          <h4>{% trans "To View Other Users' Maps..." %}</h4>

            <form id="anonymousForm" action="/accounts/register/" method="post">
              <button id="doAnonymous" id="enter_as_a_guest" />{% trans "Enter as a guest" %}</button>

            </form>

            <p>
            <a href="#" onclick="$('#privacy').dialog('open');">{% trans "Terms of Use" %}</a>
            </p>


        </div>
        <div class="clear_left"></div>
      </div>
    </div>
    {% include "account.html" %}
    <div id="forgotpass">
        <form id="forgotForm" action="/accounts/forgot/" method="POST">
            <div id="forgotprompt">
                <div id="username_hint">{% trans "Get A Hint" %}</div>
                <div>
                    {% trans "Enter your username to retrieve your password hint that you used when registering for an account." %}
                </div>
                <p>&nbsp;</p>
                <table class="forgotTable">
                    <tr>
                        <td class="fname">{% trans "Username" %}</td>
                        <td><input id="forgotusername" name="forgotusername" class="field" maxlength="30"/></td>
                    </tr>
                </table>
                <div id="or">{% trans "OR" %}</div>

                <div id="email_reset">{% trans "Reset Your Password" %}</div>
                <div>
                    {% trans "Enter your email address to reset your password if you have forgotten your username." %}
                </div>
                <p>&nbsp;</p>
                <table class="forgotTable">
                    <tr>
                        <td class="fname">{% trans "Email" %}</td>
                        <td><input id="forgotemail" name="forgotemail" class="field"/></td>
                    </tr>
                </table>
            </div>
            <div id="forgotButton">
                <button id="doRemind">{% trans "Begin" %}</button>
            </div>

            <div id="forgothint">
                <div id="got_hint">{% trans "Here Is Your Hint" %}</div>
                <p>{% trans "If this helps you remember your password, you can close this dialog and log in." %}</p>

                <input id="forgothintbox" name="forgothintbox" class="field"/>

                <p>{% trans "If you still can't recall your password, click on the 'Back' button, and enter your email address, so we can email your password to you." %}</p>

            </div>
            <div id="forgotsent">
                <div id="reset_sent">{% trans "Email Sent" %}</div>
                <p>{% trans "Your password has been emailed to you. You should receive your password in your inbox in the next few minutes." %}</p>
            </div>
            <div id="forgotButton2">
                <button id="doBack">{% trans "Back" %}</button>
                <button id="doClose">{% trans "Close" %}</button>
            </div>
        </form>
    </div>

    <div id="sessiondupe">
        <h1>{% trans "Your account has too many sessions." %}</h1>
        <p>{% trans "To use DistrictBuilder, you must do one of the following actions:" %}</p>
        <ul>
            <li>
                <a href="#" id="different_login">{% trans "Log in as a different user." %}</a>
            </li>
            <li>
                <a href="/accounts/logout/?next=/districtmapping/plan/0/view/">{% trans "Use the system as a guest." %}</a>
            </li>
            <li>
                <form method="post" id="purge_form" action="session/">
                    <input type="hidden" id="purge_username" name="username" value="{{ user.username }}"/>
                    <a href="#" id="force_close">{% trans "Force close the other user's session and log in again." %}</a>
                </form>
            </li>
        </ul>
    </div>

    <div id="sessionsmax">
        <p>{% trans "The DistrictBuilder application has reached maximum capacity. Please try to use the application again shortly. We apologize for the inconvenience." %}</p>
    </div>

    <div id="privacy">                <h4 class="first">{% trans "The following discloses our information gathering and dissemination practices; and terms of use for this web site." %}</h4>
        <h4>{% trans "Information gathering" %}</h4>
        <ul>
          <li>{% trans "Our web server software generates logfiles of the IP addresses of computers that access this web site and of what files they access." %}</li>
          <li>{% trans "These web server logs are retained on a temporary basis and then deleted completely from our systems." %}</li>
          <li>{% trans "We also may ask our visitors to provide information about themselves." %}</li>
          <li>{% trans "We may use cookies to maintain a user's identity between web sessions." %}</li>
        </ul>
        <h4>{% trans "Contributor Terms" %}</h4>
        <p>{% trans "This site enables users to create districting maps and to comment on the maps of others.  By creating a map, a comment, or an account, you are agreeing to the following terms for any map, comment, data, or other content (collectively, 'Contents') you contribute to this site. " %}</p>
        <p>{% trans "You hereby grant to us a worldwide, royalty-free, non-exclusive, perpetual, irrevocable license to do any act that is restricted by copyright over anything within the Contents, whether in the original medium or any other. These rights explicitly include commercial use, and do not exclude any field of endeavour. These rights include, without limitation, the right to sublicense the work through multiple tiers of sublicensees. To the extent allowable under applicable local laws and copyright conventions, You also waive and/or agree not to assert against us or our licensees any moral rights that You may have in the Contents." %}</p>
        <p>{% trans "We agree to make the Contents that you contribute and designate as &quot;published&quot; available under at least one of the following licenses: ODbL 1.0; DbCL 1.0; CC-BY-SA 2.0; or another free and open license. " %}</p>
        <h4>{% trans "Use of information" %}</h4>
        <p>{% trans "We use third parties to provide processing functions on our site. When you register for  services, we may share information as necessary for the third party to provide those services.  We make commercially reasonable efforts to ensure that these third parties are prohibited from using your personally identifiable information for any other purpose. " %}</p>
        <p>{% trans "We use your IP address and files you access to help diagnose problems with our server and to administer our Web site by identifying (1) which parts of our site are most heavily used, and (2) which portion of our audience comes from different geographical regions. We also use this information to tailor site content to user needs, and to generate aggregate statistical reports. At no time do we disclose site usage by individual visitors." %}</p>
        <p>{% trans "We reserve the right to disclose your personally identifiable information as required by law and when we believe that disclosure is necessary to protect our rights and/or to comply with a judicial proceeding, court order or legal process served on the hosts. " %}</p>
        <p>{% trans "All maps created through the system, edits to those maps, and comments made on those maps are associated with an account id and a timestamp. These maps, comments, account id's and timestamps may be made available to the public.  We may use this information to generate aggregate statistical reports. At no time do we disclose the name, e-mail or other identifying information associated with individual users accounts, unless the individual explicitly selects the &quot;make my account information public&quot; settings in the users profile setting. " %}</p>
        <h4>{% trans "Security" %}</h4>
        <p>{% trans "This site has security measures in place to protect the loss, misuse and alteration of the information under our control." %}</p>
        <h4>{% trans "Contacting this web site" %}</h4>
        <p>{% trans "If you have any questions about this privacy statement, the practices of this site, or your dealings with this site, you can contact the support address at the host domain" %}</a>. {% trans "This web site may contain links to other web sites. We are not responsible for the privacy practices or the content of such web sites." %}</p>
        <h4>{% trans "Changes to this policy" %}</h4>
        <p>{% trans "An announcement of any changes to this policy will be posted on this page for  thirty days before any changes go into effect." %}</p>
        <h4>{% trans "Effective Date" %}</h4>
        <p>{% trans "The effective date of this policy was May 2, 2011." %}</p>
    </div>

    <div id="footer">
      <!-- Uncomment to display Creative Commons License
      <div class="attribution">
        <a class="logoLeft" rel="license" href="http://creativecommons.org/licenses/by/3.0/">
          <img alt="Creative Commons License" style="border-width:0" src="https://i.creativecommons.org/l/by/3.0/88x31.png" />
        </a>
      </div>
      -->

      {% comment %}
      ATTRIBUTION NOTICE SECTION

      Under section 4.3 of the license following section may not be altered
      without the express written permission of the copyright holders.
      {% endcomment %}
      <div class="attribution">
        <!-- Keep this on one line to avoid an underscore in Chrome -->
<<<<<<< HEAD
        <a target="_blank" href="http://www.districtbuilder.org"><img alt="{% trans "Powered By District Builder" %}" src="/static-media/images/db_sprite.png"></a>
=======
        <a target="_blank" href="http://www.districtbuilder.org"><img alt="Powered By DistrictBuilder" src="/static-media/images/db_sprite.png"></a>
>>>>>>> c415dea0
        <br>
        <span id="poweredbytext">
          {% trans "A project of" %}
          <a target="_blank" href="http://www.publicmapping.org">PublicMapping.org</a>
        </span>
      </div>
      {% comment %}
      ATTRIBUTION NOTICE SECTION ENDS
      {% endcomment %}
        
      <div id="sponsors">
        <a target="_blank" class="logoRight" href="http://www.mozilla.com/?from=sfx&amp;uid=0&amp;t=306">
          <img border="0" src="http://sfx-images.mozilla.org/affiliates/Buttons/firefox3/110x32_get_ffx.png"
               alt="Spread Firefox Affiliate Button">
        </a>
        <p> {% trans "We've designed the software to run on" %}
          <a target="_blank" href="http://www.mozilla.com/?from=sfx&amp;uid=0&amp;t=306">Mozilla Firefox</a>
          - {% trans "a free web browser" %}
        </p>
      </div>
    </div>

    </div>
    <script type="text/javascript" src="/static-media/jquery/jquery-1.6.2.min.js"></script>
    <script type="text/javascript" src="{% url django.views.i18n.javascript_catalog %}"></script>    
    <script type="text/javascript" src="/static-media/jquery/jquery-ui-1.8.16.custom.min.js"></script>
    <script type="text/javascript" src="/static-media/jquery/external/jquery.bgiframe-2.1.1.js"></script>
    <script type="text/javascript" src="/static-media/jquery/external/jquery.tools.tooltip.slide.min.js"></script>
    <script type="text/javascript" src="/static-media/js/ui.js"></script>
    <script type="text/javascript" src="/static-media/js/register.js"></script>
    <script type="text/javascript" src="/static-media/js/sha1.js"></script>
    <script type="text/javascript">
      $('button#login').click(function(event){
          var un = $('#username'),
              pp = $('#passphrase'),
              pw = $('#password');

          $('#username, #passphrase').removeClass('error');
       
          if (un.val().trim() == '' || pp.val().trim() == '') {
              $('<div class="error">Please enter user name and password.</div>').dialog({
                  modal:true,
                  width:300,
                  resizable:false,
                  title:'Login Error'
              });
              if (un.val().trim() == '') {
                  $('#username').addClass('error');
              }
              if (pp.val().trim() == '') {
                  $('#passphrase').addClass('error');
              }
              event.stopPropagation();
              return false;
          }

          pw.val( Sha1.hash(pp.val() ) );
      });
    </script>
  </body>
</html><|MERGE_RESOLUTION|>--- conflicted
+++ resolved
@@ -27,11 +27,8 @@
         Andrew Jennings, David Zwarg, Kenny Shepard
 
 {% endcomment %}
-<<<<<<< HEAD
 {% load i18n %}
-=======
 {% load compress %}
->>>>>>> c415dea0
 <!DOCTYPE html PUBLIC "-//W3C//DTD XHTML 1.0 Transitional//EN" "http://www.w3.org/TR/xhtml1/DTD/xhtml1-transitional.dtd">
 <html xmlns="http://www.w3.org/1999/xhtml">
 <head>
@@ -39,12 +36,8 @@
     <meta http-equiv="X-UA-Compatible" content="IE=8" />
     <meta name="author" content="David Zwarg, Andrew Jennings, Kenny Shepard" />
     <meta name="copyright" content="&copy; 2010 Micah Altman, Michael McDonald"/>
-<<<<<<< HEAD
     <title>{% trans "Welcome to DistrictBuilder" %}</title>
-=======
-    <title>Welcome to DistrictBuilder</title>
     {% compress css %}
->>>>>>> c415dea0
     <link rel="stylesheet" type="text/css" href="/static-media/css/reset.css"/>
     <link rel="stylesheet" type="text/css" href="/static-media/jquery/themes/custom-theme/jquery-ui.custom.css"/>
     <link rel="stylesheet" type="text/css" href="/static-media/css/core.css"/>
@@ -305,11 +298,7 @@
       {% endcomment %}
       <div class="attribution">
         <!-- Keep this on one line to avoid an underscore in Chrome -->
-<<<<<<< HEAD
         <a target="_blank" href="http://www.districtbuilder.org"><img alt="{% trans "Powered By District Builder" %}" src="/static-media/images/db_sprite.png"></a>
-=======
-        <a target="_blank" href="http://www.districtbuilder.org"><img alt="Powered By DistrictBuilder" src="/static-media/images/db_sprite.png"></a>
->>>>>>> c415dea0
         <br>
         <span id="poweredbytext">
           {% trans "A project of" %}
