--- conflicted
+++ resolved
@@ -149,11 +149,7 @@
         bard = options.bard
         bard_templates = options.bard_templates
 
-<<<<<<< HEAD
-    management.call_command('setup', config=args[1], verbosity=verbose, geolevels=geolevels, views=views, geoserver=geoserver, templates=templates, nesting=nesting, static=static, languages=languages, bard=bard, bard_templates=bard_templates, force=options.force)
-=======
-    management.call_command('setup', config=args[1], verbosity=options.verbosity, geolevels=geolevels, views=views, geoserver=geoserver, templates=templates, nesting=nesting, static=static, bard=bard, bard_templates=bard_templates, force=options.force)
->>>>>>> c415dea0
+    management.call_command('setup', config=args[1], verbosity=options.verbosity, geolevels=geolevels, views=views, geoserver=geoserver, templates=templates, nesting=nesting, static=static, languages=languages, bard=bard, bard_templates=bard_templates, force=options.force)
     
     # Success! Exit-code 0
     sys.exit(0)
@@ -162,353 +158,6 @@
     """
     Setup logging for setup.
     """
-<<<<<<< HEAD
-    if not exists(sch):
-        if verbose > 0:
-            print """
-ERROR:
-
-The validation schema file specified does not exist. Please check the
-path and try again.
-"""
-        return False
-
-    if not exists(cfg):
-        if verbose > 0:
-            print """
-ERROR:
-
-The configuration file specified does not exist. Please check the path
-and try again.
-"""
-        return False
-
-    try:
-        schdoc = parse(sch)
-    except Exception, ex:
-        if verbose > 0:
-            print """
-ERROR:
-
-The validation schema file specified could not be parsed. Please check
-the contents of the file and try again.
-"""
-        if verbose > 1:
-            print "The following traceback may provide more information:"
-            print traceback.format_exc()
-
-        return False
-
-    # Create a schema object
-    schema = XMLSchema(schdoc)
-
-    try:
-        elem_tree = parse(cfg)
-    except Exception, ex:
-        if verbose > 0:
-            print """
-ERROR:
-
-The configuration file specified could not be parsed. Please check the
-contents of the file and try again.
-"""
-        if verbose > 1:
-            print "The following traceback may provide more information:"
-            print traceback.format_exc()
-
-        return False
-
-    if not schema.validate(elem_tree):
-        if verbose > 0:
-            print """
-            
-ERROR:
-
-The configuration file specified was parsed successfully, but there are
-validation errors.
-"""
-            if verbose > 2:
-                print 'Error Log:'
-                for error in schema.error_log:
-                    print """
- Domain: %s
- Type: %s
- Message: %s
-""" % (error.domain_name,error.type_name,error.message)
-            else:
-                print 'Last Error:'
-                print schema.error_log.last_error
-
-        return False
-
-    if verbose > 0:
-        print "Configuration is parsed and validated."
-
-    # Document may be valid, but IDs may not match REFs.
-    # Check them here
-    ref_tags = elem_tree.xpath('//LegislativeBody[@ref]')
-    id_tags = elem_tree.xpath('//LegislativeBody[@id]')
-
-    for ref_tag in ref_tags:
-        found = False
-        for id_tag in id_tags:
-            found = found or (ref_tag.get('ref') == id_tag.get('id'))
-
-        if not found:
-            if verbose > 1:
-                print """
-ERROR:
-
-The configuration file has mismatched ID and REF attributes. Please edit
-the configuration file and make sure all <LegislativeBody> tags 
-reference a <LegislativeBody> tag defined in the <LegislativeBodies>
-section.
-"""
-            return False
-
-    ref_tags = elem_tree.xpath('//Subject[@ref]')
-    id_tags = elem_tree.xpath('//Subject[@id]')
-
-    for ref_tag in ref_tags:
-        found = False
-        for id_tag in id_tags:
-            found = found or (ref_tag.get('ref') == id_tag.get('id'))
-
-        if not found:
-            if verbose > 1:
-                print """
-ERROR:
-
-The configuration file has mismatched ID and REF attributes. Please edit
-the configuration file and make sure all <Subject> tags reference a
-<Subject> tag defined in the <Subjects> section.
-"""
-            return False
-
-    if verbose > 0:
-        print "Document validated."
-
-    return elem_tree
-
-
-def merge_config(config, verbose):
-    """
-    Set up the database connection, based on the values in the provided
-    configuration file.
-    """
-
-    try:
-        settings_in = open('settings.py.in','r')
-        settings_out = open('settings.py','w')
-
-        # Copy input settings for district builder
-        for line in settings_in.readlines():
-            settings_out.write(line)
-
-        settings_in.close()
-
-        rsettings_in = open('reporting_settings.py.in', 'r')
-        rsettings_out = open('reporting_settings.py', 'w')
-
-        # Copy input settings for reporting
-        for line in rsettings_in.readlines():
-            rsettings_out.write(line)
-
-        rsettings_in.close()
-
-        settings_out.write('\n#\n# Automatically generated settings.\n#\n\n')
-
-        cfg = config.xpath('//Internationalization')[0]
-        settings_out.write("TIME_ZONE = '%s'\n" % cfg.get('timezone'))
-        settings_out.write("LANGUAGES = (\n")
-        for language in cfg.xpath('Language'):
-            settings_out.write("    ('%s', '%s'),\n" % (language.get('code'), language.get('label')))
-        settings_out.write(")\n")
-        settings_out.write("# Modify to change the language of the application\n")
-        settings_out.write("LANGUAGE_CODE = '%s'\n\n" % cfg[0].get('code'))
-        
-        cfg = config.xpath('//Project/Database')[0]
-        settings_out.write("DATABASE_ENGINE = 'postgresql_psycopg2'\n")
-        settings_out.write("DATABASE_NAME = '%s'\n" % cfg.get('name'))
-        settings_out.write("DATABASE_USER = '%s'\n" % cfg.get('user'))
-        settings_out.write("DATABASE_PASSWORD = '%s'\n" % cfg.get('password'))
-        settings_out.write("DATABASE_HOST = '%s'\n" % cfg.get('host',''))
-
-        cfg = config.xpath('//MapServer')[0]
-        settings_out.write("\nMAP_SERVER = '%s'\n" % cfg.get('hostname'))
-        protocol = cfg.get('protocol')
-        if protocol:
-            settings_out.write("MAP_SERVER_PROTOCOL = '%s'\n" % protocol)
-        settings_out.write("BASE_MAPS = '%s'\n" % cfg.get('basemaps'))
-        settings_out.write("MAP_SERVER_NS = '%s'\n" % cfg.get('ns'))
-        settings_out.write("MAP_SERVER_NSHREF = '%s'\n" % cfg.get('nshref'))
-        settings_out.write("FEATURE_LIMIT = %d\n" % int(cfg.get('maxfeatures')))
-        
-        cfg = config.xpath('//Admin')[0]
-        settings_out.write("\nADMINS = (\n  ('%s',\n  '%s'),\n)" % (cfg.get('user'), cfg.get('email')))
-        settings_out.write("\nMANAGERS = ADMINS\n")
-
-        rsettings_out.write("\nADMINS = (\n  ('%s',\n  '%s'),\n)" % (cfg.get('user'), cfg.get('email')))
-        rsettings_out.write("\nMANAGERS = ADMINS\n")
-
-        cfg = config.xpath('//Mailer')[0]
-        settings_out.write("\nEMAIL_HOST = '%s'\n" % cfg.get('server'))
-        settings_out.write("EMAIL_PORT = %d\n" % int(cfg.get('port')))
-        settings_out.write("EMAIL_HOST_USER = '%s'\n" % cfg.get('username'))
-        settings_out.write("EMAIL_HOST_PASSWORD = '%s'\n" % cfg.get('password'))
-        settings_out.write("EMAIL_SUBJECT_PREFIX = '%s '\n" % cfg.get('prefix'))
-        use_tls = cfg.get('use_tls')
-        if use_tls:
-            settings_out.write("EMAIL_USE_TLS = %s\n" % ((use_tls == 'true'),))
-        submission_email = cfg.get('submission_email')
-        if submission_email:
-            settings_out.write("EMAIL_SUBMISSION = '%s'\n" % submission_email)
-
-        settings_out.write("\nSECRET_KEY = '%s'\n" % "".join([random.choice("abcdefghijklmnopqrstuvwxyz0123456789!@#$%^&*(-_=+)") for i in range(50)]))
-
-        cfg = config.xpath('//Project')[0]
-        root_dir = cfg.get('root')
-        settings_out.write("\nMEDIA_ROOT = '%s/django/publicmapping/site-media/'\n" % root_dir)
-        settings_out.write("\nSTATIC_ROOT = '%s/django/publicmapping/static-media/'\n" % root_dir)
-
-        settings_out.write("\nTEMPLATE_DIRS = (\n  '%s/django/publicmapping/templates',\n)\n" % root_dir)
-        settings_out.write("\nSLD_ROOT = '%s/sld/'\n" % root_dir)
-
-        quota = cfg.get('sessionquota')
-        if not quota:
-            quota = 5
-        settings_out.write("\nCONCURRENT_SESSIONS = %d\n" % int(quota))
-
-        timeout = cfg.get('sessiontimeout')
-        if not timeout:
-            timeout = 15
-        settings_out.write("\nSESSION_TIMEOUT = %d\n" % int(timeout))
-
-        # If banner image setting does not exist, defaults to:
-        # '/static-media/images/banner-home.png'
-        banner = cfg.get('bannerimage')
-        if banner:
-            settings_out.write("\nBANNER_IMAGE = '%s'\n" % banner)
-
-        # Consolidated web-readable temp directory
-        webtmp = cfg.get('temp')
-        if not webtmp:
-            webtmp = '%s/../local/reports/' % root_dir
-
-        rsettings_out.write("\nWEB_TEMP = '%s'\n" % webtmp)
-        settings_out.write("\nWEB_TEMP = '%s'\n" % webtmp)
-
-        # Reporting is optional
-        cfg = config.xpath('//Reporting')
-        if cfg is not None:
-            bardcfg = cfg[0].find('BardConfigs/BardConfig')
-            calccfg = cfg[0].find('CalculatorReports')
-
-            # BARD
-            if bardcfg is not None:
-                cfg = bardcfg
-                
-                # Write these settings to the report settings.
-                rsettings_out.write("\nREPORTS_ENABLED = 'BARD'\n")
-                rsettings_out.write("BARD_BASESHAPE = '%s'\n" % cfg.get('shape'))
-    
-                # Write these settings to the district builder settings.
-                settings_out.write("\nREPORTS_ENABLED = 'BARD'\n")
-                settings_out.write("BARD_TRANSFORM = '%s'\n" % cfg.get('transform'))
-                server = cfg.get('server')
-                if server:
-                    settings_out.write("BARD_SERVER = '%s'\n" % server)
-                else:
-                    settings_out.write("BARD_SERVER = 'http://localhost/reporting'\n")
-    
-            # Calculator reports
-            elif calccfg is not None:
-                rsettings_out.write("\nREPORTS_ENABLED = 'CALC'\n")
-                settings_out.write("\nREPORTS_ENABLED = 'CALC'\n")
-                pass
-            else:
-                # Write this setting to the report settings.
-                rsettings_out.write("\nREPORTS_ENABLED = None\n")
-    
-                # Write this setting to the district builder settings.
-                settings_out.write("\nREPORTS_ENABLED = None\n")
-        else:
-            # Write this setting to the report settings.
-            rsettings_out.write("\nREPORTS_ENABLED = None\n")
-
-            # Write this setting to the district builder settings.
-            settings_out.write("\nREPORTS_ENABLED = None\n")
-
-        cfg = config.xpath('//GoogleAnalytics')
-        if len(cfg) > 0:
-            cfg = cfg[0]
-            settings_out.write("\nGA_ACCOUNT = '%s'\n" % cfg.get('account'))
-            settings_out.write("GA_DOMAIN = '%s'\n" % cfg.get('domain'))
-        else:
-            settings_out.write("\nGA_ACCOUNT = None\nGA_DOMAIN = None\n")
-
-        cfg = config.xpath('//Upload')
-        if len(cfg) > 0:
-            cfg = cfg[0]
-            settings_out.write("\nMAX_UPLOAD_SIZE = %s * 1024\n" % cfg.get('maxsize'))
-        else:
-            settings_out.write("\nMAX_UPLOAD_SIZE = 5000 * 1024\n")
-
-        # Fix unassigned parameters
-        minpercent = 99
-        comparatorsubject = 'poptot'
-        cfg = config.xpath('//FixUnassigned')
-        if len(cfg) > 0:
-            cfg = cfg[0]
-            minpercent = cfg.get('minpercent') or minpercent
-            comparatorsubject = cfg.get('comparatorsubject') or comparatorsubject
-        settings_out.write("\nFIX_UNASSIGNED_MIN_PERCENT = %d\n" % int(minpercent))
-        settings_out.write("\nFIX_UNASSIGNED_COMPARATOR_SUBJECT = '%s'\n" % comparatorsubject)
-
-        cfg = config.xpath('//FixUnassigned')
-        if len(cfg) > 0:
-            cfg = cfg[0]
-            minpercent = cfg.get('minpercent') or minpercent
-        settings_out.write("\nFIX_UNASSIGNED_MIN_PERCENT = %d\n" % int(minpercent))
-
-        # Undo restrictions
-        maxundosduringedit = 0
-        maxundosafteredit = 0
-        cfg = config.xpath('//MaxUndos')
-        if len(cfg) > 0:
-            cfg = cfg[0]
-            maxundosduringedit = cfg.get('duringedit') or 0
-            maxundosafteredit = cfg.get('afteredit') or 0
-        settings_out.write("\nMAX_UNDOS_DURING_EDIT = %d\n" % int(maxundosduringedit))
-        settings_out.write("\nMAX_UNDOS_AFTER_EDIT = %d\n" % int(maxundosafteredit))
-
-        # Leaderboard
-        maxranked = 10
-        cfg = config.xpath('//Leaderboard')
-        if len(cfg) > 0:
-            cfg = cfg[0]
-            maxranked = cfg.get('maxranked') or 10
-        settings_out.write("\nLEADERBOARD_MAX_RANKED = %d\n" % int(maxranked))
-        
-        settings_out.close()
-        rsettings_out.close()
-
-        os.rename('reporting_settings.py', '../reporting/settings.py')
-    except Exception, ex:
-        if verbose > 0:
-            print """
-ERROR:
-
-    The database settings could not be written. Please check the 
-    permissions of the django directory and settings.py and try again.
-"""
-        if verbose > 1:
-            print traceback.format_exc()
-        return False
-
-    return True
-
-=======
     level = logging.WARNING
     if verbosity > 1:
         level = logging.DEBUG
@@ -519,7 +168,6 @@
     logging._srcFile = None
     logging.logThreads = 0
     logging.logProcesses = 0
->>>>>>> c415dea0
 
 if __name__ == "__main__":
     main()